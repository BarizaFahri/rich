from typing import cast, List, Optional, TYPE_CHECKING

from ._spinners import SPINNERS
from .measure import Measurement
from .table import Table
from .text import Text

if TYPE_CHECKING:
    from .console import Console, ConsoleOptions, RenderResult, RenderableType
    from .style import StyleType


class Spinner:
    def __init__(
        self,
        name: str,
        text: "RenderableType" = "",
        *,
<<<<<<< HEAD
        style: Optional[StyleType] = None,
        speed: float = 1.0,
=======
        style: Optional["StyleType"] = None,
        speed=1.0,
>>>>>>> f4debb9b
    ) -> None:
        """A spinner animation.

        Args:
            name (str): Name of spinner (run python -m rich.spinner).
            text (RenderableType, optional): A renderable to display at the right of the spinner (str or Text typically). Defaults to "".
            style (StyleType, optional): Style for spinner animation. Defaults to None.
            speed (float, optional): Speed factor for animation. Defaults to 1.0.

        Raises:
            KeyError: If name isn't one of the supported spinner animations.
        """
        try:
            spinner = SPINNERS[name]
        except KeyError:
            raise KeyError(f"no spinner called {name!r}")
        self.text = text
        self.frames = cast(List[str], spinner["frames"])[:]
        self.interval = cast(float, spinner["interval"])
        self.start_time: Optional[float] = None
        self.style = style
        self.speed = speed
        self.frame_no_offset: float = 0.0
        self._update_speed = 0.0

    def __rich_console__(
        self, console: "Console", options: "ConsoleOptions"
    ) -> "RenderResult":
        yield self.render(console.get_time())

    def __rich_measure__(
        self, console: "Console", options: "ConsoleOptions"
    ) -> Measurement:
        text = self.render(0)
        return Measurement.get(console, options, text)

    def render(self, time: float) -> "RenderableType":
        """Render the spinner for a given time.

        Args:
            time (float): Time in seconds.

        Returns:
            RenderableType: A renderable containing animation frame.
        """
        if self.start_time is None:
            self.start_time = time

        frame_no = ((time - self.start_time) * self.speed) / (
            self.interval / 1000.0
        ) + self.frame_no_offset
        frame = Text(
            self.frames[int(frame_no) % len(self.frames)], style=self.style or ""
        )

        if self._update_speed:
            self.frame_no_offset = frame_no
            self.start_time = time
            self.speed = self._update_speed
            self._update_speed = 0.0

        if not self.text:
            return frame
        elif isinstance(self.text, (str, Text)):
            return Text.assemble(frame, " ", self.text)
        else:
            table = Table.grid(padding=1)
            table.add_row(frame, self.text)
            return table

    def update(
        self,
        *,
        text: "RenderableType" = "",
        style: Optional["StyleType"] = None,
        speed: Optional[float] = None,
    ) -> None:
        """Updates attributes of a spinner after it has been started.

        Args:
            text (RenderableType, optional): A renderable to display at the right of the spinner (str or Text typically). Defaults to "".
            style (StyleType, optional): Style for spinner animation. Defaults to None.
            speed (float, optional): Speed factor for animation. Defaults to None.
        """
        if text:
            self.text = text
        if style:
            self.style = style
        if speed:
            self._update_speed = speed


if __name__ == "__main__":  # pragma: no cover
    from time import sleep

    from .columns import Columns
    from .panel import Panel
    from .live import Live

    all_spinners = Columns(
        [
            Spinner(spinner_name, text=Text(repr(spinner_name), style="green"))
            for spinner_name in sorted(SPINNERS.keys())
        ],
        column_first=True,
        expand=True,
    )

    with Live(
        Panel(all_spinners, title="Spinners", border_style="blue"),
        refresh_per_second=20,
    ) as live:
        while True:
            sleep(0.1)<|MERGE_RESOLUTION|>--- conflicted
+++ resolved
@@ -16,13 +16,8 @@
         name: str,
         text: "RenderableType" = "",
         *,
-<<<<<<< HEAD
-        style: Optional[StyleType] = None,
-        speed: float = 1.0,
-=======
         style: Optional["StyleType"] = None,
         speed=1.0,
->>>>>>> f4debb9b
     ) -> None:
         """A spinner animation.
 
