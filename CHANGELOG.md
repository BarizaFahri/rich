# Changelog

All notable changes to this project will be documented in this file.

The format is based on [Keep a Changelog](https://keepachangelog.com/en/1.0.0/),
and this project adheres to [Semantic Versioning](https://semver.org/spec/v2.0.0.html).

<<<<<<< HEAD
## [11.0.0] - 2022-01-06

### Fixed

- Fixed issue with pretty repr in jupyter notebook https://github.com/Textualize/rich/issues/1717

## [10.16.2] - 2022-01-02
=======
## [11.0.0] - Unreleased

### Added

- Added max_depth arg to pretty printing

## [10.16.2] - 2021-01-02
>>>>>>> 1b41ebca

### Fixed

- Fixed @ not being escaped in markup

## [10.16.1] - 2021-12-15

### Fixed

- Fixed issues with overlapping tags https://github.com/willmcgugan/rich/issues/1755

## [10.16.0] - 2021-12-12

### Fixed

- Double print of progress bar in Jupyter https://github.com/willmcgugan/rich/issues/1737

### Added

- Added Text.markup property https://github.com/willmcgugan/rich/issues/1751

## [10.15.2] - 2021-12-02

### Fixed

- Deadlock issue https://github.com/willmcgugan/rich/issues/1734

## [10.15.1] - 2021-11-29

### Fixed

- Reverted thread-safety fix for Live that introduced deadlock potential

## [10.15.0] - 2021-11-28

### Added

- Added dynamic_progress.py to examples
- Added ConsoleOptions.update_height
- Fixed Padding not respecting height

### Changed

- Some optimizations for simple strings (with only single cell widths)

### Fixed

- Fixed issue with progress bar not rendering markup https://github.com/willmcgugan/rich/issues/1721
- Fixed race condition when exiting Live https://github.com/willmcgugan/rich/issues/1530

[10.15.0]: https://github.com/willmcgugan/rich/compare/v10.14.0...v10.15.0

## [10.14.0] - 2021-11-16

### Fixed

- Fixed progress speed not updating when total doesn't change
- Fixed superfluous new line in Status https://github.com/willmcgugan/rich/issues/1662
- Fixed Windows legacy width again
- Fixed infinite loop in set_cell_size https://github.com/willmcgugan/rich/issues/1682

### Added

- Added file protocol to URL highlighter https://github.com/willmcgugan/rich/issues/1681
- Added rich.protocol.rich_cast

### Changed

- Allowed `__rich__` to work recursively
- Allowed Text classes to work with sep in print https://github.com/willmcgugan/rich/issues/1689

### Added

- Added a `rich.text.Text.from_ansi` helper method for handling pre-formatted input strings https://github.com/willmcgugan/rich/issues/1670

## [10.13.0] - 2021-11-07

### Added

- Added json.dumps parameters to print_json https://github.com/willmcgugan/rich/issues/1638

### Fixed

- Fixed an edge case bug when console module try to detect if they are in a tty at the end of a pytest run
- Fixed a bug where logging handler raises an exception when running with pythonw (related to https://bugs.python.org/issue13807)
- Fixed issue with TERM env vars that have more than one hyphen https://github.com/willmcgugan/rich/issues/1640
- Fixed missing new line after progress bar when terminal is not interactive https://github.com/willmcgugan/rich/issues/1606
- Fixed exception in IPython when disabling pprint with %pprint https://github.com/willmcgugan/rich/issues/1646
- Fixed issue where values longer than the console width produced invalid JSON https://github.com/willmcgugan/rich/issues/1653
- Fixes trailing comma when pretty printing dataclass with last field repr=False https://github.com/willmcgugan/rich/issues/1599

## Changed

- Markdown codeblocks now word-wrap https://github.com/willmcgugan/rich/issues/1515

## [10.12.0] - 2021-10-06

### Updated

- Official Py3.10 release

### Fixed

- Fixed detection of custom repr when pretty printing dataclasses

## [10.11.0] - 2021-09-24

### Added

- Added `suppress` parameter to tracebacks
- Added `max_frames` parameter to tracebacks

## [10.10.0] - 2021-09-18

### Added

- Added stdin support to `rich.json`

### Fixed

- Fixed pretty printing of objects with fo magic with **getattr** https://github.com/willmcgugan/rich/issues/1492

## [10.9.0] - 2021-08-29

### Added

- Added data parameter to print_json method / function
- Added an --indent parameter to python -m rich.json

### Changed

- Changed default indent of JSON to 2 (down from 4)
- Changed highlighting of JSON keys to new style (bold blue)

## [10.8.0] - 2021-08-28

### Added

- Added Panel.subtitle
- Added Panel.subtitle_align
- Added rich.json.JSON
- Added rich.print_json and Console.print_json

### Fixed

- Fixed a bug where calling `rich.reconfigure` within a `pytest_configure` hook would lead to a crash
- Fixed highlight not being passed through options https://github.com/willmcgugan/rich/issues/1404

## [10.7.0] - 2021-08-05

### Added

- Added Text.apply_meta
- Added meta argument to Text.assemble
- Added Style.from_meta
- Added Style.on
- Added Text.on

### Changed

- Changed `RenderGroup` to `Group` and `render_group` to `group` (old names remain for compatibility but will be deprecated in the future)
- Changed `rich.repr.RichReprResult` to `rich.repr.Result` (old names remain for compatibility but will be deprecated in the future)
- Changed meta serialization to use pickle rather than marshal to permit callables

## [10.6.0] - 2021-07-12

### Deprecated

- Added deprecation warning for tabulate_mapping which will be removed in v11.0.0

### Added

- Added precision argument to filesize.decimal
- Added separator argument to filesize.decimal
- Added \_rich_traceback_guard to Traceback
- Added emoji_variant to Console
- Added -emoji and -text variant selectors to emoji code

### Fixed

- Fixed issue with adjoining color tags https://github.com/willmcgugan/rich/issues/1334

### Changed

- Changed Console.size to use unproxied stdin and stdout

## [10.5.0] - 2021-07-05

### Fixed

- Fixed Pandas objects not pretty printing https://github.com/willmcgugan/rich/issues/1305
- Fixed https://github.com/willmcgugan/rich/issues/1256
- Fixed typing with rich.repr.auto decorator
- Fixed repr error formatting https://github.com/willmcgugan/rich/issues/1326

### Added

- Added new_line_start argument to Console.print
- Added Segment.divide method
- Added Segment.split_cells method
- Added segment.SegmentLines class

## [10.4.0] - 2021-06-18

### Added

- Added Style.meta
- Added rich.repr.auto decorator

### Fixed

- Fixed error pretty printing classes with special **rich_repr** method

## [10.3.0] - 2021-06-09

### Added

- Added Console.size setter
- Added Console.width setter
- Added Console.height setter
- Added angular style Rich reprs
- Added an IPython extension. Load via `%load_ext rich`

### Changed

- Changed the logic for retrieving the calling frame in console logs to a faster one for the Python implementations that support it.

## [10.2.2] - 2021-05-19

### Fixed

- Fixed status not rendering console markup https://github.com/willmcgugan/rich/issues/1244

## [10.2.1] - 2021-05-17

### Fixed

- Fixed panel in Markdown exploding https://github.com/willmcgugan/rich/issues/1234

## [10.2.0] - 2021-05-12

### Added

- Added syntax for call, i.e. "Foo(bar)"
- Added Console.measure as a convenient alias for Measurement.get
- Added support for pretty printing attrs objects
- Added mappingproxy to pretty print
- Added UserDict and UserList support to pretty printer

### Changed

- Changed colorama init to set strip=False
- Changed highlighter for False, True, None to not match in the middle of a word. i.e. NoneType is no longer highlighted as None

### Fixed

- Fixed initial blank lines removed from Syntax https://github.com/willmcgugan/rich/issues/1214

## [10.1.0] - 2021-04-03

### Fixed

- Fixed support for jupyter qtconsole and similar Jupyter environments

## [10.0.1] - 2021-03-30

### Fixed

- Fixed race condition that duplicated lines in progress https://github.com/willmcgugan/rich/issues/1144

## [10.0.0] - 2021-03-27

### Changed

- Made pydoc import lazy as at least one use found it slow to import https://github.com/willmcgugan/rich/issues/1104
- Modified string highlighting to not match in the middle of a word, so that apostrophes are not considered strings
- New way of encoding control codes in Segment
- New signature for Control class
- Changed Layout.split to use new Splitter class
- Improved layout.tree
- Changed default theme color for repr.number to cyan
- `__rich_measure__` signature changed to accept ConsoleOptions rather than max_width
- `text` parameter to rich.spinner.Spinner changed to RenderableType

### Added

- Added `__rich_repr__` protocol method to Pretty
- Added rich.region.Region
- Added ConsoleOptions.update_dimensions
- Added rich.console.ScreenUpdate
- Added Console.is_alt_screen
- Added Control.segment, Control.bell, Control.home, Control.move_to, Control.clear, Control.show_cursor, Control.alt_screen
- Added Console.update_screen and Console.update_screen_lines
- Added Layout.add_split, Layout.split_column, Layout.split_row, layout.refresh
- Added new Rich repr protocol `__rich_repr__`

### Fixed

- Fixed table style taking precedence over row style https://github.com/willmcgugan/rich/issues/1129
- Fixed incorrect measurement of Text with new lines and whitespace https://github.com/willmcgugan/rich/issues/1133
- Made type annotations consistent for various `total` keyword arguments in `rich.progress` and rich.`progress_bar`
- Disabled Progress no longer displays itself when starting https://github.com/willmcgugan/rich/pull/1125
- Animations no longer reset when updating rich.status.Status

## [9.13.0] - 2021-03-06

### Added

- Pretty printer now supports dataclasses

### Fixed

- Fixed Syntax background https://github.com/willmcgugan/rich/issues/1088
- Fix for double tracebacks when no formatter https://github.com/willmcgugan/rich/issues/1079

### Changed

- Added ws and wss to url highlighter

## [9.12.4] - 2021-03-01

### Fixed

- Fixed custom formatters with rich tracebacks in RichHandler https://github.com/willmcgugan/rich/issues/1079

### Changed

- Allow highly compressed table cells to go to 0 width
- Optimization to remove empty styles in various places

## [9.12.3] - 2021-02-28

### Changed

- Optimized Padding

## [9.12.2] - 2021-02-27

### Added

- Added ConsoleOptions.copy

### Changed

- Optimized ConsoleOptions.update

## [9.12.1] - 2021-02-27

### Fixed

- Fixed deadlock in Progress https://github.com/willmcgugan/rich/issues/1061

### Added

- Added Task.finished_speed

### Changed

- Froze TransferSpeedColumn speed when task is finished
- Added SIGINT handler to downloader.py example
- Optimization for large tables

## [9.12.0] - 2021-02-24

### Fixed

- Fixed issue with Syntax and missing lines in Layout https://github.com/willmcgugan/rich/issues/1050
- Fixed issue with nested markdown elements https://github.com/willmcgugan/rich/issues/1036
- Fixed new lines not invoking render hooks https://github.com/willmcgugan/rich/issues/1052
- Fixed Align setting height to child https://github.com/willmcgugan/rich/issues/1057

### Changed

- Printing a table with no columns now result in a blank line https://github.com/willmcgugan/rich/issues/1044

### Added

- Added height to Panel

## [9.11.1] - 2021-02-20

### Fixed

- Fixed table with expand=False not expanding when justify="center"
- Fixed single renderable in Layout not respecting height
- Fixed COLUMNS and LINES env var https://github.com/willmcgugan/rich/issues/1019
- Layout now respects minimum_size when fixes sizes are greater than available space
- HTML export now changes link underline score to match terminal https://github.com/willmcgugan/rich/issues/1009

### Changed

- python -m rich.markdown and rich.syntax show usage with no file

### Added

- Added height parameter to Layout
- Added python -m rich.segment

## [9.11.0] - 2021-02-15

### Fixed

- Fixed error message for tracebacks with broken `__str__` https://github.com/willmcgugan/rich/issues/980
- Fixed markup edge case https://github.com/willmcgugan/rich/issues/987

### Added

- Added cheeky sponsorship request to test card
- Added `quiet` argument to Console constructor
- Added support for a callback function to format timestamps (allows presentation of milliseconds)
- Added Console.set_alt_screen and Console.screen
- Added height to ConsoleOptions
- Added `vertical` parameter to Align
- Added Layout class

### Changed

- Pretty.overflow now defaults to None
- Panel now respects options.height
- Traceback lexer defaults to Python if no extension on source
- Added ConsoleDimensions size attribute to ConsoleOptions so that size can't change mid-render

## [9.10.0] - 2021-01-27

### Changed

- Some optimizations for Text
- Further optimized Tracebacks by not tokenizing code more that necessary
- Table Column.header_style and Column.footer_style are now added to Table header/footer style

## [9.9.0] - 2021-01-23

### Changed

- Extended Windows palette to 16 colors
- Modified windows palette to Windows 10 colors
- Change regex for attrib_name to be more performant
- Optimized traceback generation

### Fixed

- Fix double line tree guides on Windows
- Fixed Tracebacks ignoring initial blank lines
- Partial fix for tracebacks not finding source after chdir
- Fixed error message when code in tracebacks doesn't have an extension https://github.com/willmcgugan/rich/issues/996

### Added

- Added post_style argument to Segment.apply_style

## [9.8.2] - 2021-01-15

### Fixed

- Fixed deadlock in live https://github.com/willmcgugan/rich/issues/927

## [9.8.1] - 2021-01-13

### Fixed

- Fixed rich.inspect failing with attributes that claim to be callable but aren't https://github.com/willmcgugan/rich/issues/916

## [9.8.0] - 2021-01-11

### Added

- Added **rich_measure** for tree
- Added rich.align.VerticalCenter

### Changed

- The `style` argument on Align now applies to background only
- Changed display of progress bars in no_color mode for clarity
- Console property `size` will fall back to getting the terminal size of stdout it stdin fails, this allows size to be correctly determined when piping

### Fixed

- Fixed panel cropping when shrunk too bar
- Allow passing markdown over STDIN when using `python -m rich.markdown`
- Fix printing MagicMock.mock_calls https://github.com/willmcgugan/rich/issues/903

## [9.7.0] - 2021-01-09

### Added

- Added rich.tree
- Added no_color argument to Console

## [9.6.2] - 2021-01-07

### Fixed

- Fixed markup escaping edge case https://github.com/willmcgugan/rich/issues/878
- Double tag escape, i.e. `"\\[foo]"` results in a backslash plus `[foo]` tag
- Fixed header_style not applying to headers in positional args https://github.com/willmcgugan/rich/issues/953

## [9.6.1] - 2020-12-31

### Fixed

- Fixed encoding error on Windows when loading code for Tracebacks

## [9.6.0] - 2020-12-30

### Changed

- MarkupError exception raise from None to omit internal exception
- Factored out RichHandler.render and RichHandler.render_message for easier extending
- Display pretty printed value in rich.inspect

### Added

- Added Progress.TimeElapsedColumn
- Added IPython support to pretty.install

### Fixed

- Fixed display of locals in Traceback for stdin

## [9.5.1] - 2020-12-19

### Fixed

- Fixed terminal size detection on Windows https://github.com/willmcgugan/rich/issues/836
- Fixed hex number highlighting

## [9.5.0] - 2020-12-18

### Changed

- If file is not specified on Console then the Console.file will return the current sys.stdout. Prior to 9.5.0 sys.stdout was cached on the Console, which could break code that wrapped sys.stdout after the Console was constructed.
- Changed `Color.__str__` to not include ansi codes
- Changed Console.size to get the terminal dimensions via sys.stdin. This means that if you set file to be an io.StringIO file then the width will be set to the current terminal dimensions and not a default of 80.

### Added

- Added stderr parameter to Console
- Added rich.reconfigure
- Added `Color.__rich__`
- Added Console.soft_wrap
- Added Console.style parameter
- Added Table.highlight parameter to enable highlighting of cells
- Added Panel.highlight parameter to enable highlighting of panel title
- Added highlight to ConsoleOptions

### Fixed

- Fixed double output in rich.live https://github.com/willmcgugan/rich/issues/485
- Fixed Console.out highlighting not reflecting defaults https://github.com/willmcgugan/rich/issues/827
- FileProxy now raises TypeError for empty non-str arguments https://github.com/willmcgugan/rich/issues/828

## [9.4.0] - 2020-12-12

### Added

- Added rich.live https://github.com/willmcgugan/rich/pull/382
- Added algin parameter to Rule and Console.rule
- Added rich.Status class and Console.status
- Added getitem to Text
- Added style parameter to Console.log
- Added rich.diagnose command

### Changed

- Table.add_row style argument now applies to entire line and not just cells
- Added end_section parameter to Table.add_row to force a line underneath row

## Fixed

- Fixed suppressed traceback context https://github.com/willmcgugan/rich/issues/468

## [9.3.0] - 2020-12-1

### Added

- Added get_datetime parameter to Console, to allow for repeatable tests
- Added get_time parameter to Console
- Added rich.abc.RichRenderable
- Added expand_all to rich.pretty.install()
- Added locals_max_length, and locals_max_string to Traceback and logging.RichHandler
- Set defaults of max_length and max_string for Traceback to 10 and 80
- Added disable argument to Progress

### Changed

- Reformatted test card (python -m rich)

### Fixed

- Fixed redirecting of stderr in Progress
- Fixed broken expanded tuple of one https://github.com/willmcgugan/rich/issues/445
- Fixed traceback message with `from` exceptions
- Fixed justify argument not working in console.log https://github.com/willmcgugan/rich/issues/460

## [9.2.0] - 2020-11-08

### Added

- Added tracebacks_show_locals parameter to RichHandler
- Added max_string to Pretty
- Added rich.ansi.AnsiDecoder
- Added decoding of ansi codes to captured stdout in Progress
- Added expand_all to rich.pretty.pprint

### Changed

- Applied dim=True to indent guide styles
- Factored out RichHandler.get_style_and_level to allow for overriding in subclasses
- Hid progress bars from html export
- rich.pretty.pprint now soft wraps

## [9.1.0] - 2020-10-23

### Added

- Added Text.with_indentation_guide
- Added Text.detect_indentation
- Added Pretty.indent_guides
- Added Syntax.indent_guides
- Added indent_guides parameter on pretty.install
- Added rich.pretty.pprint
- Added max_length to Pretty

### Changed

- Enabled indent guides on Tracebacks

### Fixed

- Fixed negative time remaining in Progress bars https://github.com/willmcgugan/rich/issues/378

## [9.0.1] - 2020-10-19

### Fixed

- Fixed broken ANSI codes in input on windows legacy https://github.com/willmcgugan/rich/issues/393

## [9.0.0] - 2020-10-18

### Fixed

- Progress download column now displays decimal units

### Added

- Support for Python 3.9
- Added legacy_windows to ConsoleOptions
- Added ascii_only to ConsoleOptions
- Added box.SQUARE_DOUBLE_HEAD
- Added highlighting of EUI-48 and EUI-64 (MAC addresses)
- Added Console.pager
- Added Console.out
- Added binary_units in progress download column
- Added Progress.reset
- Added Style.background_style property
- Added Bar renderable https://github.com/willmcgugan/rich/pull/361
- Added Table.min_width
- Added table.Column.min_width and table.Column.max_width, and same to Table.add_column

### Changed

- Dropped box.get_safe_box function in favor of Box.substitute
- Changed default padding in Panel from 0 to (0, 1) https://github.com/willmcgugan/rich/issues/385
- Table with row_styles will extend background color between cells if the box has no vertical dividerhttps://github.com/willmcgugan/rich/issues/383
- Changed default of fit kwarg in render_group() from False to True
- Renamed rich.bar to rich.progress_bar, and Bar class to ProgressBar, rich.bar is now the new solid bar class

### Fixed

- Fixed typo in `Style.transparent_background` method name.

## [8.0.0] - 2020-10-03

### Added

- Added Console.bell method
- Added Set to types that Console.print will automatically pretty print
- Added show_locals to Traceback
- Added theme stack mechanism, see Console.push_theme and Console.pop_theme

### Changed

- Changed Style.empty to Style.null to better reflect what it does
- Optimized combining styles involving a null style
- Change error messages in Style.parse to read better

### Fixed

- Fixed Table.\_\_rich_measure\_\_
- Fixed incorrect calculation of fixed width columns

## [7.1.0] - 2020-09-26

### Added

- Added Console.begin_capture, Console.end_capture and Console.capture
- Added Table.title_justify and Table.caption_justify https://github.com/willmcgugan/rich/issues/301

### Changed

- Improved formatting of exceptions
- Enabled Rich exceptions in logging https://github.com/taliraj
- UTF-8 encoding is now mentioned in HTML head section

### Removed

- Removed line_numbers argument from traceback.install, which was undocumented and did nothing

## [7.0.0] - 2020-09-18

### Added

- New ansi_dark and ansi_light themes
- Added Text.append_tokens for fast appending of string + Style pairs
- Added Text.remove_suffix
- Added Text.append_tokens

### Changed

- Text.tabs_to_spaces was renamed to Text.expand_tabs, which works in place rather than returning a new instance
- Renamed Column.index to Column.\_index
- Optimized Style.combine and Style.chain
- Optimized text rendering by fixing internal cache mechanism
- Optimized hash generation for Styles

## [6.2.0] - 2020-09-13

### Added

- Added inline code highlighting to Markdown

## [6.1.2] - 2020-09-11

### Added

- Added ipv4 and ipv6 to ReprHighlighter

### Changed

- The `#` sign is included in url highlighting

### Fixed

- Fixed force-color switch in rich.syntax and rich.markdown commands

## [6.1.1] - 2020-09-07

### Changed

- Restored "def" in inspect signature

## [6.1.0] - 2020-09-07

### Added

- New inspect module
- Added os.\_Environ to pretty print

### Fixed

- Prevented recursive renderables from getting stuck

## Changed

- force_terminal and force_jupyter can now be used to force the disabled state, or left as None to auto-detect.
- Panel now expands to fit title if supplied

## [6.0.0] - 2020-08-25

### Fixed

- Fixed use of `__rich__` cast

### Changed

- New algorithm to pretty print which fits more on a line if possible
- Deprecated `character` parameter in Rule and Console.rule, in favor of `characters`
- Optimized Syntax.from_path to avoid searching all lexers, which also speeds up tracebacks

### Added

- Added soft_wrap flag to Console.print

## [5.2.1] - 2020-08-19

### Fixed

- Fixed underscore with display hook https://github.com/willmcgugan/rich/issues/235

## [5.2.0] - 2020-08-14

### Changed

- Added crop argument to Console.print
- Added "ignore" overflow method
- Added multiple characters per rule @hedythedev https://github.com/willmcgugan/rich/pull/207

## [5.1.2] - 2020-08-10

### Fixed

- Further optimized pretty printing ~5X.

## [5.1.1] - 2020-08-09

### Fixed

- Optimized pretty printing ~3X faster

## [5.1.0] - 2020-08-08

### Added

- Added Text.cell_len
- Added helpful message regarding unicode decoding errors https://github.com/willmcgugan/rich/issues/212
- Added display hook with pretty.install()

### Fixed

- Fixed deprecation warnings re backslash https://github.com/willmcgugan/rich/issues/210
- Fixed repr highlighting of scientific notation, e.g. 1e100

### Changed

- Implemented pretty printing, and removed pprintpp from dependencies
- Optimized Text.join

## [5.0.0] - 2020-08-02

### Changed

- Change to console markup syntax to not parse Python structures as markup, i.e. `[1,2,3]` is treated as a literal, not a tag.
- Standard color numbers syntax has changed to `"color(<number>)"` so that `[5]` (for example) is considered a literal.
- Markup escape method has changed from double brackets to preceding with a backslash, so `foo[[]]` would be `foo\[bar]`

## [4.2.2] - 2020-07-30

### Changed

- Added thread to automatically call update() in progress.track(). Replacing previous adaptive algorithm.
- Second attempt at working around https://bugs.python.org/issue37871

## [4.2.1] - 2020-07-29

### Added

- Added show_time and show_level parameters to RichHandler https://github.com/willmcgugan/rich/pull/182

### Fixed

- Fixed progress.track iterator exiting early https://github.com/willmcgugan/rich/issues/189
- Added workaround for Python bug https://bugs.python.org/issue37871, fixing https://github.com/willmcgugan/rich/issues/186

### Changed

- Set overflow=fold for log messages https://github.com/willmcgugan/rich/issues/190

## [4.2.0] - 2020-07-27

### Fixed

- Fixed missing new lines https://github.com/willmcgugan/rich/issues/178
- Fixed Progress.track https://github.com/willmcgugan/rich/issues/184
- Remove control codes from exported text https://github.com/willmcgugan/rich/issues/181
- Implemented auto-detection and color rendition of 16-color mode

## [4.1.0] - 2020-07-26

### Changed

- Optimized progress.track for very quick iterations
- Force default size of 80x25 if get_terminal_size reports size of 0,0

## [4.0.0] - 2020-07-23

Major version bump for a breaking change to `Text.stylize signature`, which corrects a minor but irritating API wart. The style now comes first and the `start` and `end` offsets default to the entire text. This allows for `text.stylize_all(style)` to be replaced with `text.stylize(style)`. The `start` and `end` offsets now support negative indexing, so `text.stylize("bold", -1)` makes the last character bold.

### Added

- Added markup switch to RichHandler https://github.com/willmcgugan/rich/issues/171

### Changed

- Change signature of Text.stylize to accept style first
- Remove Text.stylize_all which is no longer necessary

### Fixed

- Fixed rendering of Confirm prompt https://github.com/willmcgugan/rich/issues/170

## [3.4.1] - 2020-07-22

### Fixed

- Fixed incorrect default of expand in Table.grid

## [3.4.0] - 2020-07-22

### Added

- Added stream parameter to Console.input
- Added password parameter to Console.input
- Added description parameter to Progress.update
- Added rich.prompt
- Added detecting 'dumb' terminals
- Added Text.styled alternative constructor

### Fixes

- Fixed progress bars so that they are readable when color is disabled

## [3.3.2] - 2020-07-14

### Changed

- Optimized Text.pad

### Added

- Added rich.scope
- Change log_locals to use scope.render_scope
- Added title parameter to Columns

## [3.3.1] - 2020-07-13

### Added

- box.ASCII_DOUBLE_HEAD

### Changed

- Removed replace of -- --- ... from Markdown, as it made it impossible to include CLI info

## [3.3.0] - 2020-07-12

### Added

- Added title and title_align options to Panel
- Added pad and width parameters to Align
- Added end parameter to Rule
- Added Text.pad and Text.align methods
- Added leading parameter to Table

## [3.2.0] - 2020-07-10

### Added

- Added Align.left Align.center Align.right shortcuts
- Added Panel.fit shortcut
- Added align parameter to Columns

### Fixed

- Align class now pads to the right, like Text
- ipywidgets added as an optional dependency
- Issue with Panel and background color
- Fixed missing `__bool__` on Segment

### Changed

- Added `border_style` argument to Panel (note, `style` now applies to interior of the panel)

## [3.1.0] - 2020-07-09

### Changed

- Progress bars now work in Jupyter

## Added

- Added refresh_per_second to progress.track
- Added styles to BarColumn and progress.track

## [3.0.5] - 2020-07-07

### Fixed

- Fixed Windows version number require for truecolor

## [3.0.4] - 2020-07-07

### Changed

- More precise detection of Windows console https://github.com/willmcgugan/rich/issues/140

## [3.0.3] - 2020-07-03

### Fixed

- Fixed edge case with wrapped and overflowed text

### Changed

- New algorithm for compressing table that priorities smaller columns

### Added

- Added safe_box parameter to Console constructor

## [3.0.2] - 2020-07-02

### Added

- Added rich.styled.Styled class to apply styles to renderable
- Table.add_row now has an optional style parameter
- Added table_movie.py to examples

### Changed

- Modified box options to use half line characters at edges
- Non no_wrap columns will now shrink below minimum width if table is compressed

## [3.0.1] - 2020-06-30

### Added

- Added box.ASCII2
- Added markup argument to logging extra

### Changed

- Setting a non-None width now implies expand=True

## [3.0.0] - 2020-06-28

### Changed

- Enabled supported box chars for legacy Windows, and introduce `safe_box` flag
- Disable hyperlinks on legacy Windows
- Constructors for Rule and Panel now have keyword only arguments (reason for major version bump)
- Table.add_colum added keyword only arguments

### Fixed

- Fixed Table measure

## [2.3.1] - 2020-06-26

### Fixed

- Disabled legacy_windows if jupyter is detected https://github.com/willmcgugan/rich/issues/125

## [2.3.0] - 2020-06-26

### Fixed

- Fixed highlighting of paths / filenames
- Corrected docs for RichHandler which erroneously said default console writes to stderr

### Changed

- Allowed `style` parameter for `highlight_regex` to be a callable that returns a style

### Added

- Added optional highlighter parameter to RichHandler

## [2.2.6] - 2020-06-24

### Changed

- Store a "link id" on Style instance, so links containing different styles are highlighted together. (https://github.com/willmcgugan/rich/pull/123)

## [2.2.5] - 2020-06-23

### Fixed

- Fixed justify of tables (https://github.com/willmcgugan/rich/issues/117)

## [2.2.4] - 2020-06-21

### Added

- Added enable_link_path to RichHandler
- Added legacy_windows switch to Console constructor

## [2.2.3] - 2020-06-15

### Fixed

- Fixed console.log hyperlink not containing full path

### Changed

- Used random number for hyperlink id

## [2.2.2] - 2020-06-14

### Changed

- Exposed RichHandler highlighter as a class var

## [2.2.1] - 2020-06-14

### Changed

- Linked path in log render to file

## [2.2.0] - 2020-06-14

### Added

- Added redirect_stdout and redirect_stderr to Progress

### Changed

- printing to console with an active Progress doesn't break visuals

## [2.1.0] - 2020-06-11

### Added

- Added 'transient' option to Progress

### Changed

- Truncated overly long text in Rule with ellipsis overflow

## [2.0.1] - 2020-06-10

### Added

- Added expand option to Padding

### Changed

- Some minor optimizations in Text

### Fixed

- Fixed broken rule with CJK text

## [2.0.0] - 2020-06-06

### Added

- Added overflow methods
- Added no_wrap option to print()
- Added width option to print
- Improved handling of compressed tables

### Fixed

- Fixed erroneous space at end of log
- Fixed erroneous space at end of progress bar

### Changed

- Renamed \_ratio.ratio_divide to \_ratio.ratio_distribute
- Renamed JustifyValues to JustifyMethod (backwards incompatible)
- Optimized \_trim_spans
- Enforced keyword args in Console / Text interfaces (backwards incompatible)
- Return self from text.append

## [1.3.1] - 2020-06-01

### Changed

- Changed defaults of Table.grid
- Polished listdir.py example

### Added

- Added width argument to Columns

### Fixed

- Fixed for `columns_first` argument in Columns
- Fixed incorrect padding in columns with fixed width

## [1.3.0] - 2020-05-31

### Added

- Added rich.get_console() function to get global console instance.
- Added Columns class

### Changed

- Updated `markdown.Heading.create()` to work with subclassing.
- Console now transparently works with Jupyter

### Fixed

- Fixed issue with broken table with show_edge=False and a non-None box arg

## [1.2.3] - 2020-05-24

### Added

- Added `padding` parameter to Panel
- Added 'indeterminate' state when progress bars aren't started

### Fixed

- Fixed Progress deadlock https://github.com/willmcgugan/rich/issues/90

### Changed

- Auto-detect "truecolor" color system when in Windows Terminal

## [1.2.2] - 2020-05-22

### Fixed

- Issue with right aligned wrapped text adding extra spaces

## [1.2.1] - 2020-05-22

### Fixed

- Issue with sum and Style

## [1.2.0] - 2020-05-22

### Added

- Support for double underline, framed, encircled, and overlined attributes

### Changed

- Optimized Style
- Changed methods `__console__` to `__rich_console__`, and `__measure__` to `__rich_measure__`

## [1.1.9] - 2020-05-20

### Fixed

- Exception when BarColumn.bar_width == None

## [1.1.8] - 2020-05-20

### Changed

- Optimizations for Segment, Console and Table

### Added

- Added Console.clear method
- Added exporting of links to HTML

## [1.1.7] - 2020-05-19

### Added

- Added collapse_padding option to Table.

### Changed

- Some style attributes may be abbreviated (b for bold, i for italic etc). Previously abbreviations worked in console markup but only one at a time, i.e. "[b]Hello[/]" but not "[b i]Hello[/]" -- now they work everywhere.
- Renamed 'text' property on Text to 'plain'. i.e. text.plain returns a string version of the Text instance.

### Fixed

- Fixed zero division if total is 0 in progress bar

## [1.1.6] - 2020-05-17

### Added

- Added rich.align.Align class
- Added justify argument to Console.print and console.log

## [1.1.5] - 2020-05-15

### Changed

- Changed progress bars to write to stdout on terminal and hide on non-terminal

## [1.1.4] - 2020-05-15

### Fixed

- Fixed incorrect file and link in progress.log
- Fixes for legacy windows: Bar, Panel, and Rule now use ASCII characters
- show_cursor is now a no-op on legacy windows

### Added

- Added Console.input

### Changed

- Disable progress bars when not writing to a terminal

## [1.1.3] - 2020-05-14

### Fixed

- Issue with progress of one line`

## [1.1.2] - 2020-05-14

### Added

- Added -p switch to python -m rich.markdown to page output
- Added Console.control to output control codes

### Changed

- Changed Console log_time_format to no longer require a space at the end
- Added print and log to Progress to render terminal output when progress is active

## [1.1.1] - 2020-05-12

### Changed

- Stripped cursor moving control codes from text

## [1.1.0] - 2020-05-10

### Added

- Added hyperlinks to Style and markup
- Added justify and code theme switches to markdown command

## [1.0.3] - 2020-05-08

### Added

- Added `python -m rich.syntax` command

## [1.0.2] - 2020-05-08

### Fixed

- Issue with Windows legacy support https://github.com/willmcgugan/rich/issues/59

## [1.0.1] - 2020-05-08

### Changed

- Applied console markup after highlighting
- Documented highlighting
- Changed Markup parser to handle overlapping styles
- Relaxed dependency on colorama
- Allowed Theme to accept values as style definitions (str) as well as Style instances
- Added a panel to emphasize code in Markdown

### Added

- Added markup.escape
- Added `python -m rich.theme` command
- Added `python -m rich.markdown` command
- Added rendering of images in Readme (links only)

### Fixed

- Fixed Text.assemble not working with strings https://github.com/willmcgugan/rich/issues/57
- Fixed table when column widths must be compressed to fit

## [1.0.0] - 2020-05-03

### Changed

- Improvements to repr highlighter to highlight URLs

## [0.8.13] - 2020-04-28

### Fixed

- Fixed incorrect markdown rendering for quotes and changed style

## [0.8.12] - 2020-04-21

### Fixed

- Removed debug print from rich.progress

## [0.8.11] - 2020-04-14

### Added

- Added Table.show_lines to render lines between rows

### Changed

- Added markup escape with double square brackets

## [0.8.10] - 2020-04-12

### Fixed

- Fix row_styles applying to header

## [0.8.9] - 2020-04-12

### Changed

- Added force_terminal option to `Console.__init__`

### Added

- Added Table.row_styles to enable zebra striping.

## [0.8.8] - 2020-03-31

### Fixed

- Fixed background in Syntax

## [0.8.7] - 2020-03-31

### Fixed

- Broken wrapping of long lines
- Fixed wrapping in Syntax

### Changed

- Added word_wrap option to Syntax, which defaults to False.
- Added word_wrap option to Traceback.

## [0.8.6] - 2020-03-29

### Added

- Experimental Jupyter notebook support: from rich.jupyter import print

## [0.8.5] - 2020-03-29

### Changed

- Smarter number parsing regex for repr highlighter

### Added

- uuid highlighter for repr

## [0.8.4] - 2020-03-28

### Added

- Added 'test card', run python -m rich

### Changed

- Detected windows terminal, defaulting to colorama support

### Fixed

- Fixed table scaling issue

## [0.8.3] - 2020-03-27

### Fixed

- CJK right align

## [0.8.2] - 2020-03-27

### Changed

- Fixed issue with 0 speed resulting in zero division error
- Changed signature of Progress.update
- Made calling start() a second time a no-op

## [0.8.1] - 2020-03-22

### Added

- Added progress.DownloadColumn

## [0.8.0] - 2020-03-17

### Added

- CJK support
- Console level highlight flag
- Added encoding argument to Syntax.from_path

### Changed

- Dropped support for Windows command prompt (try https://www.microsoft.com/en-gb/p/windows-terminal-preview/)
- Added task_id to Progress.track

## [0.7.2] - 2020-03-15

### Fixed

- KeyError for missing pygments style

## [0.7.1] - 2020-03-13

### Fixed

- Issue with control codes being used in length calculation

### Changed

- Remove current_style concept, which wasn't really used and was problematic for concurrency

## [0.7.0] - 2020-03-12

### Changed

- Added width option to Panel
- Change special method `__render_width__` to `__measure__`
- Dropped the "markdown style" syntax in console markup
- Optimized style rendering

### Added

- Added Console.show_cursor method
- Added Progress bars

### Fixed

- Fixed wrapping when a single word was too large to fit in a line

## [0.6.0] - 2020-03-03

### Added

- Added tab_size to Console and Text
- Added protocol.is_renderable for runtime check
- Added emoji switch to Console
- Added inherit boolean to Theme
- Made Console thread safe, with a thread local buffer

### Changed

- Console.markup attribute now effects Table
- SeparatedConsoleRenderable and RichCast types

### Fixed

- Fixed tabs breaking rendering by converting to spaces

## [0.5.0] - 2020-02-23

### Changed

- Replaced `__console_str__` with `__rich__`

## [0.4.1] - 2020-02-22

### Fixed

- Readme links in PyPI

## [0.4.0] - 2020-02-22

### Added

- Added Traceback rendering and handler
- Added rich.constrain
- Added rich.rule

### Fixed

- Fixed unnecessary padding

## [0.3.3] - 2020-02-04

### Fixed

- Fixed Windows color support
- Fixed line width on windows issue (https://github.com/willmcgugan/rich/issues/7)
- Fixed Pretty print on Windows

## [0.3.2] - 2020-01-26

### Added

- Added rich.logging

## [0.3.1] - 2020-01-22

### Added

- Added colorama for Windows support

## [0.3.0] - 2020-01-19

### Added

- First official release, API still to be stabilized

[11.0.0]: https://github.com/willmcgugan/rich/compare/v10.16.1...v11.0.0
[10.16.1]: https://github.com/willmcgugan/rich/compare/v10.16.0...v10.16.1
[10.16.0]: https://github.com/willmcgugan/rich/compare/v10.15.2...v10.16.0
[10.15.2]: https://github.com/willmcgugan/rich/compare/v10.15.1...v10.15.2
[10.15.1]: https://github.com/willmcgugan/rich/compare/v10.15.0...v10.15.1
[10.14.0]: https://github.com/willmcgugan/rich/compare/v10.14.0...v10.15.0
[10.13.0]: https://github.com/willmcgugan/rich/compare/v10.13.0...v10.14.0
[10.12.0]: https://github.com/willmcgugan/rich/compare/v10.12.0...v10.13.0
[10.11.0]: https://github.com/willmcgugan/rich/compare/v10.11.0...v10.12.0
[10.10.0]: https://github.com/willmcgugan/rich/compare/v10.10.0...v10.11.0
[10.9.0]: https://github.com/willmcgugan/rich/compare/v10.9.0...v10.10.0
[10.8.0]: https://github.com/willmcgugan/rich/compare/v10.8.0...v10.9.0
[10.7.0]: https://github.com/willmcgugan/rich/compare/v10.7.0...v10.8.0
[10.6.0]: https://github.com/willmcgugan/rich/compare/v10.6.0...v10.7.0
[10.5.0]: https://github.com/willmcgugan/rich/compare/v10.5.0...v10.6.0
[10.4.0]: https://github.com/willmcgugan/rich/compare/v10.4.0...v10.5.0
[10.3.0]: https://github.com/willmcgugan/rich/compare/v10.3.0...v10.4.0
[10.2.2]: https://github.com/willmcgugan/rich/compare/v10.2.2...v10.3.0
[10.2.1]: https://github.com/willmcgugan/rich/compare/v10.2.1...v10.2.2
[10.2.0]: https://github.com/willmcgugan/rich/compare/v10.2.0...v10.2.1
[10.1.0]: https://github.com/willmcgugan/rich/compare/v10.1.0...v10.2.0
[10.0.1]: https://github.com/willmcgugan/rich/compare/v10.0.1...v10.1.0
[10.0.0]: https://github.com/willmcgugan/rich/compare/v10.0.0...v10.0.1
[9.13.0]: https://github.com/willmcgugan/rich/compare/v9.13.0...v10.0.0
[9.12.4]: https://github.com/willmcgugan/rich/compare/v9.12.4...v9.13.0
[9.12.3]: https://github.com/willmcgugan/rich/compare/v9.12.3...v9.12.4
[9.12.2]: https://github.com/willmcgugan/rich/compare/v9.12.2...v9.12.3
[9.12.1]: https://github.com/willmcgugan/rich/compare/v9.12.1...v9.12.2
[9.12.0]: https://github.com/willmcgugan/rich/compare/v9.12.0...v9.12.1
[9.11.1]: https://github.com/willmcgugan/rich/compare/v9.11.1...v9.12.0
[9.11.0]: https://github.com/willmcgugan/rich/compare/v9.11.0...v9.11.1
[9.10.0]: https://github.com/willmcgugan/rich/compare/v9.10.0...v9.11.0
[9.9.0]: https://github.com/willmcgugan/rich/compare/v9.9.0...v9.10.0
[9.8.2]: https://github.com/willmcgugan/rich/compare/v9.8.2...v9.9.0
[9.8.1]: https://github.com/willmcgugan/rich/compare/v9.8.1...v9.8.2
[9.8.0]: https://github.com/willmcgugan/rich/compare/v9.8.0...v9.8.1
[9.7.0]: https://github.com/willmcgugan/rich/compare/v9.7.0...v9.8.0
[9.6.2]: https://github.com/willmcgugan/rich/compare/v9.6.2...v9.7.0
[9.6.1]: https://github.com/willmcgugan/rich/compare/v9.6.1...v9.6.2
[9.6.0]: https://github.com/willmcgugan/rich/compare/v9.6.0...v9.6.1
[9.5.1]: https://github.com/willmcgugan/rich/compare/v9.5.1...v9.6.0
[9.5.0]: https://github.com/willmcgugan/rich/compare/v9.5.0...v9.5.1
[9.4.0]: https://github.com/willmcgugan/rich/compare/v9.4.0...v9.5.0
[9.3.0]: https://github.com/willmcgugan/rich/compare/v9.3.0...v9.4.0
[9.2.0]: https://github.com/willmcgugan/rich/compare/v9.2.0...v9.3.0
[9.1.0]: https://github.com/willmcgugan/rich/compare/v9.1.0...v9.2.0
[9.0.1]: https://github.com/willmcgugan/rich/compare/v9.0.1...v9.1.0
[9.0.0]: https://github.com/willmcgugan/rich/compare/v9.0.0...v9.0.1
[8.0.0]: https://github.com/willmcgugan/rich/compare/v8.0.0...v9.0.0
[7.1.0]: https://github.com/willmcgugan/rich/compare/v7.1.0...v8.0.0
[7.0.0]: https://github.com/willmcgugan/rich/compare/v7.0.0...v7.1.0
[6.2.0]: https://github.com/willmcgugan/rich/compare/v6.2.0...v7.0.0
[6.1.2]: https://github.com/willmcgugan/rich/compare/v6.1.2...v6.2.0
[6.1.1]: https://github.com/willmcgugan/rich/compare/v6.1.1...v6.1.2
[6.1.0]: https://github.com/willmcgugan/rich/compare/v6.1.0...v6.1.1
[6.0.0]: https://github.com/willmcgugan/rich/compare/v6.0.0...v6.1.0
[5.2.1]: https://github.com/willmcgugan/rich/compare/v5.2.1...v6.0.0
[5.2.0]: https://github.com/willmcgugan/rich/compare/v5.2.0...v5.2.1
[5.1.2]: https://github.com/willmcgugan/rich/compare/v5.1.2...v5.2.0
[5.1.1]: https://github.com/willmcgugan/rich/compare/v5.1.1...v5.1.2
[5.1.0]: https://github.com/willmcgugan/rich/compare/v5.1.0...v5.1.1
[5.0.0]: https://github.com/willmcgugan/rich/compare/v5.0.0...v5.1.0
[4.2.2]: https://github.com/willmcgugan/rich/compare/v4.2.2...v5.0.0
[4.2.1]: https://github.com/willmcgugan/rich/compare/v4.2.1...v4.2.2
[4.2.0]: https://github.com/willmcgugan/rich/compare/v4.2.0...v4.2.1
[4.1.0]: https://github.com/willmcgugan/rich/compare/v4.1.0...v4.2.0
[4.0.0]: https://github.com/willmcgugan/rich/compare/v4.0.0...v4.1.0
[3.4.1]: https://github.com/willmcgugan/rich/compare/v3.4.1...v4.0.0
[3.4.0]: https://github.com/willmcgugan/rich/compare/v3.4.0...v3.4.1
[3.3.2]: https://github.com/willmcgugan/rich/compare/v3.3.2...v3.4.0
[3.3.1]: https://github.com/willmcgugan/rich/compare/v3.3.1...v3.3.2
[3.3.0]: https://github.com/willmcgugan/rich/compare/v3.3.0...v3.3.1
[3.2.0]: https://github.com/willmcgugan/rich/compare/v3.2.0...v3.3.0
[3.1.0]: https://github.com/willmcgugan/rich/compare/v3.1.0...v3.2.0
[3.0.5]: https://github.com/willmcgugan/rich/compare/v3.0.5...v3.1.0
[3.0.4]: https://github.com/willmcgugan/rich/compare/v3.0.4...v3.0.5
[3.0.3]: https://github.com/willmcgugan/rich/compare/v3.0.3...v3.0.4
[3.0.2]: https://github.com/willmcgugan/rich/compare/v3.0.2...v3.0.3
[3.0.1]: https://github.com/willmcgugan/rich/compare/v3.0.1...v3.0.2
[3.0.0]: https://github.com/willmcgugan/rich/compare/v3.0.0...v3.0.1
[2.3.1]: https://github.com/willmcgugan/rich/compare/v2.3.1...v3.0.0
[2.3.0]: https://github.com/willmcgugan/rich/compare/v2.3.0...v2.3.1
[2.2.6]: https://github.com/willmcgugan/rich/compare/v2.2.6...v2.3.0
[2.2.5]: https://github.com/willmcgugan/rich/compare/v2.2.5...v2.2.6
[2.2.4]: https://github.com/willmcgugan/rich/compare/v2.2.4...v2.2.5
[2.2.3]: https://github.com/willmcgugan/rich/compare/v2.2.3...v2.2.4
[2.2.2]: https://github.com/willmcgugan/rich/compare/v2.2.2...v2.2.3
[2.2.1]: https://github.com/willmcgugan/rich/compare/v2.2.1...v2.2.2
[2.2.0]: https://github.com/willmcgugan/rich/compare/v2.2.0...v2.2.1
[2.1.0]: https://github.com/willmcgugan/rich/compare/v2.1.0...v2.2.0
[2.0.1]: https://github.com/willmcgugan/rich/compare/v2.0.1...v2.1.0
[2.0.0]: https://github.com/willmcgugan/rich/compare/v2.0.0...v2.0.1
[1.3.1]: https://github.com/willmcgugan/rich/compare/v1.3.1...v2.0.0
[1.3.0]: https://github.com/willmcgugan/rich/compare/v1.3.0...v1.3.1
[1.2.3]: https://github.com/willmcgugan/rich/compare/v1.2.3...v1.3.0
[1.2.2]: https://github.com/willmcgugan/rich/compare/v1.2.2...v1.2.3
[1.2.1]: https://github.com/willmcgugan/rich/compare/v1.2.1...v1.2.2
[1.2.0]: https://github.com/willmcgugan/rich/compare/v1.2.0...v1.2.1
[1.1.9]: https://github.com/willmcgugan/rich/compare/v1.1.9...v1.2.0
[1.1.8]: https://github.com/willmcgugan/rich/compare/v1.1.8...v1.1.9
[1.1.7]: https://github.com/willmcgugan/rich/compare/v1.1.7...v1.1.8
[1.1.6]: https://github.com/willmcgugan/rich/compare/v1.1.6...v1.1.7
[1.1.5]: https://github.com/willmcgugan/rich/compare/v1.1.5...v1.1.6
[1.1.4]: https://github.com/willmcgugan/rich/compare/v1.1.4...v1.1.5
[1.1.3]: https://github.com/willmcgugan/rich/compare/v1.1.3...v1.1.4
[1.1.2]: https://github.com/willmcgugan/rich/compare/v1.1.2...v1.1.3
[1.1.1]: https://github.com/willmcgugan/rich/compare/v1.1.1...v1.1.2
[1.1.0]: https://github.com/willmcgugan/rich/compare/v1.1.0...v1.1.1
[1.0.3]: https://github.com/willmcgugan/rich/compare/v1.0.3...v1.1.0
[1.0.2]: https://github.com/willmcgugan/rich/compare/v1.0.2...v1.0.3
[1.0.1]: https://github.com/willmcgugan/rich/compare/v1.0.1...v1.0.2
[1.0.0]: https://github.com/willmcgugan/rich/compare/v1.0.0...v1.0.1
[0.8.13]: https://github.com/willmcgugan/rich/compare/v0.8.13...v1.0.0
[0.8.12]: https://github.com/willmcgugan/rich/compare/v0.8.12...v0.8.13
[0.8.11]: https://github.com/willmcgugan/rich/compare/v0.8.11...v0.8.12
[0.8.10]: https://github.com/willmcgugan/rich/compare/v0.8.10...v0.8.11
[0.8.9]: https://github.com/willmcgugan/rich/compare/v0.8.9...v0.8.10
[0.8.8]: https://github.com/willmcgugan/rich/compare/v0.8.8...v0.8.9
[0.8.7]: https://github.com/willmcgugan/rich/compare/v0.8.7...v0.8.8
[0.8.6]: https://github.com/willmcgugan/rich/compare/v0.8.6...v0.8.7
[0.8.5]: https://github.com/willmcgugan/rich/compare/v0.8.5...v0.8.6
[0.8.4]: https://github.com/willmcgugan/rich/compare/v0.8.4...v0.8.5
[0.8.3]: https://github.com/willmcgugan/rich/compare/v0.8.3...v0.8.4
[0.8.2]: https://github.com/willmcgugan/rich/compare/v0.8.2...v0.8.3
[0.8.1]: https://github.com/willmcgugan/rich/compare/v0.8.1...v0.8.2
[0.8.0]: https://github.com/willmcgugan/rich/compare/v0.8.0...v0.8.1
[0.7.2]: https://github.com/willmcgugan/rich/compare/v0.7.2...v0.8.0
[0.7.1]: https://github.com/willmcgugan/rich/compare/v0.7.1...v0.7.2
[0.7.0]: https://github.com/willmcgugan/rich/compare/v0.7.0...v0.7.1
[0.6.0]: https://github.com/willmcgugan/rich/compare/v0.6.0...v0.7.0
[0.5.0]: https://github.com/willmcgugan/rich/compare/v0.5.0...v0.6.0
[0.4.1]: https://github.com/willmcgugan/rich/compare/v0.4.1...v0.5.0
[0.4.0]: https://github.com/willmcgugan/rich/compare/v0.4.0...v0.4.1
[0.3.3]: https://github.com/willmcgugan/rich/compare/v0.3.3...v0.4.0
[0.3.2]: https://github.com/willmcgugan/rich/compare/v0.3.2...v0.3.3
[0.3.1]: https://github.com/willmcgugan/rich/compare/v0.3.1...v0.3.2
[0.3.0]: https://github.com/willmcgugan/rich/compare/v0.3.0...v0.3.1<|MERGE_RESOLUTION|>--- conflicted
+++ resolved
@@ -5,23 +5,15 @@
 The format is based on [Keep a Changelog](https://keepachangelog.com/en/1.0.0/),
 and this project adheres to [Semantic Versioning](https://semver.org/spec/v2.0.0.html).
 
-<<<<<<< HEAD
-## [11.0.0] - 2022-01-06
-
-### Fixed
+
+## [11.0.0] - Unreleased
+
+### Added
 
 - Fixed issue with pretty repr in jupyter notebook https://github.com/Textualize/rich/issues/1717
-
-## [10.16.2] - 2022-01-02
-=======
-## [11.0.0] - Unreleased
-
-### Added
-
 - Added max_depth arg to pretty printing
 
 ## [10.16.2] - 2021-01-02
->>>>>>> 1b41ebca
 
 ### Fixed
 
