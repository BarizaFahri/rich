# Changelog

All notable changes to this project will be documented in this file.

The format is based on [Keep a Changelog](https://keepachangelog.com/en/1.0.0/),
and this project adheres to [Semantic Versioning](https://semver.org/spec/v2.0.0.html).

## [Unreleased]

### Added

- Workaround for edge case of object from Faiss with no `__class__` https://github.com/Textualize/rich/issues/1838
<<<<<<< HEAD
- Add Traditional Chinese readme
=======
- Add `Syntax.guess_lexer`, add support for more lexers (e.g. Django templates etc.) https://github.com/Textualize/rich/pull/1869
>>>>>>> e5d2030f


### Added

- Added max_depth arg to pretty printing https://github.com/Textualize/rich/issues/1585
- Added `vertical_align` to Table.add_row https://github.com/Textualize/rich/issues/1590

### Fixed

- Fixed issue with pretty repr in jupyter notebook https://github.com/Textualize/rich/issues/1717
- Fix Traceback theme defaults override user supplied styles https://github.com/Textualize/rich/issues/1786

### Changed

- **breaking** Deprecated rich.console.RenderGroup, now named rich.console.Group
- **breaking** `Syntax.__init__` parameter `lexer_name` renamed to `lexer`
- Syntax constructor accepts both str and now a pygments lexer https://github.com/Textualize/rich/pull/1748
- Rename the file name of Simplified Chinese readme to `README.zh-cn.md` (original `README.cn.md`) to reflect the variants of Chinese.

## [10.16.2] - 2021-01-02

### Fixed

- Fixed @ not being escaped in markup

## [10.16.1] - 2021-12-15

### Fixed

- Fixed issues with overlapping tags https://github.com/willmcgugan/rich/issues/1755

## [10.16.0] - 2021-12-12

### Fixed

- Double print of progress bar in Jupyter https://github.com/willmcgugan/rich/issues/1737

### Added

- Added Text.markup property https://github.com/willmcgugan/rich/issues/1751

## [10.15.2] - 2021-12-02

### Fixed

- Deadlock issue https://github.com/willmcgugan/rich/issues/1734

## [10.15.1] - 2021-11-29

### Fixed

- Reverted thread-safety fix for Live that introduced deadlock potential

## [10.15.0] - 2021-11-28

### Added

- Added dynamic_progress.py to examples
- Added ConsoleOptions.update_height
- Fixed Padding not respecting height

### Changed

- Some optimizations for simple strings (with only single cell widths)

### Fixed

- Fixed issue with progress bar not rendering markup https://github.com/willmcgugan/rich/issues/1721
- Fixed race condition when exiting Live https://github.com/willmcgugan/rich/issues/1530

[10.15.0]: https://github.com/willmcgugan/rich/compare/v10.14.0...v10.15.0

## [10.14.0] - 2021-11-16

### Fixed

- Fixed progress speed not updating when total doesn't change
- Fixed superfluous new line in Status https://github.com/willmcgugan/rich/issues/1662
- Fixed Windows legacy width again
- Fixed infinite loop in set_cell_size https://github.com/willmcgugan/rich/issues/1682

### Added

- Added file protocol to URL highlighter https://github.com/willmcgugan/rich/issues/1681
- Added rich.protocol.rich_cast

### Changed

- Allowed `__rich__` to work recursively
- Allowed Text classes to work with sep in print https://github.com/willmcgugan/rich/issues/1689

### Added

- Added a `rich.text.Text.from_ansi` helper method for handling pre-formatted input strings https://github.com/willmcgugan/rich/issues/1670

## [10.13.0] - 2021-11-07

### Added

- Added json.dumps parameters to print_json https://github.com/willmcgugan/rich/issues/1638

### Fixed

- Fixed an edge case bug when console module try to detect if they are in a tty at the end of a pytest run
- Fixed a bug where logging handler raises an exception when running with pythonw (related to https://bugs.python.org/issue13807)
- Fixed issue with TERM env vars that have more than one hyphen https://github.com/willmcgugan/rich/issues/1640
- Fixed missing new line after progress bar when terminal is not interactive https://github.com/willmcgugan/rich/issues/1606
- Fixed exception in IPython when disabling pprint with %pprint https://github.com/willmcgugan/rich/issues/1646
- Fixed issue where values longer than the console width produced invalid JSON https://github.com/willmcgugan/rich/issues/1653
- Fixes trailing comma when pretty printing dataclass with last field repr=False https://github.com/willmcgugan/rich/issues/1599

## Changed

- Markdown codeblocks now word-wrap https://github.com/willmcgugan/rich/issues/1515

## [10.12.0] - 2021-10-06

### Updated

- Official Py3.10 release

### Fixed

- Fixed detection of custom repr when pretty printing dataclasses

## [10.11.0] - 2021-09-24

### Added

- Added `suppress` parameter to tracebacks
- Added `max_frames` parameter to tracebacks

## [10.10.0] - 2021-09-18

### Added

- Added stdin support to `rich.json`

### Fixed

- Fixed pretty printing of objects with fo magic with **getattr** https://github.com/willmcgugan/rich/issues/1492

## [10.9.0] - 2021-08-29

### Added

- Added data parameter to print_json method / function
- Added an --indent parameter to python -m rich.json

### Changed

- Changed default indent of JSON to 2 (down from 4)
- Changed highlighting of JSON keys to new style (bold blue)

## [10.8.0] - 2021-08-28

### Added

- Added Panel.subtitle
- Added Panel.subtitle_align
- Added rich.json.JSON
- Added rich.print_json and Console.print_json

### Fixed

- Fixed a bug where calling `rich.reconfigure` within a `pytest_configure` hook would lead to a crash
- Fixed highlight not being passed through options https://github.com/willmcgugan/rich/issues/1404

## [10.7.0] - 2021-08-05

### Added

- Added Text.apply_meta
- Added meta argument to Text.assemble
- Added Style.from_meta
- Added Style.on
- Added Text.on

### Changed

- Changed `RenderGroup` to `Group` and `render_group` to `group` (old names remain for compatibility but will be deprecated in the future)
- Changed `rich.repr.RichReprResult` to `rich.repr.Result` (old names remain for compatibility but will be deprecated in the future)
- Changed meta serialization to use pickle rather than marshal to permit callables

## [10.6.0] - 2021-07-12

### Deprecated

- Added deprecation warning for tabulate_mapping which will be removed in v11.0.0

### Added

- Added precision argument to filesize.decimal
- Added separator argument to filesize.decimal
- Added \_rich_traceback_guard to Traceback
- Added emoji_variant to Console
- Added -emoji and -text variant selectors to emoji code

### Fixed

- Fixed issue with adjoining color tags https://github.com/willmcgugan/rich/issues/1334

### Changed

- Changed Console.size to use unproxied stdin and stdout

## [10.5.0] - 2021-07-05

### Fixed

- Fixed Pandas objects not pretty printing https://github.com/willmcgugan/rich/issues/1305
- Fixed https://github.com/willmcgugan/rich/issues/1256
- Fixed typing with rich.repr.auto decorator
- Fixed repr error formatting https://github.com/willmcgugan/rich/issues/1326

### Added

- Added new_line_start argument to Console.print
- Added Segment.divide method
- Added Segment.split_cells method
- Added segment.SegmentLines class

## [10.4.0] - 2021-06-18

### Added

- Added Style.meta
- Added rich.repr.auto decorator

### Fixed

- Fixed error pretty printing classes with special **rich_repr** method

## [10.3.0] - 2021-06-09

### Added

- Added Console.size setter
- Added Console.width setter
- Added Console.height setter
- Added angular style Rich reprs
- Added an IPython extension. Load via `%load_ext rich`

### Changed

- Changed the logic for retrieving the calling frame in console logs to a faster one for the Python implementations that support it.

## [10.2.2] - 2021-05-19

### Fixed

- Fixed status not rendering console markup https://github.com/willmcgugan/rich/issues/1244

## [10.2.1] - 2021-05-17

### Fixed

- Fixed panel in Markdown exploding https://github.com/willmcgugan/rich/issues/1234

## [10.2.0] - 2021-05-12

### Added

- Added syntax for call, i.e. "Foo(bar)"
- Added Console.measure as a convenient alias for Measurement.get
- Added support for pretty printing attrs objects
- Added mappingproxy to pretty print
- Added UserDict and UserList support to pretty printer

### Changed

- Changed colorama init to set strip=False
- Changed highlighter for False, True, None to not match in the middle of a word. i.e. NoneType is no longer highlighted as None

### Fixed

- Fixed initial blank lines removed from Syntax https://github.com/willmcgugan/rich/issues/1214

## [10.1.0] - 2021-04-03

### Fixed

- Fixed support for jupyter qtconsole and similar Jupyter environments

## [10.0.1] - 2021-03-30

### Fixed

- Fixed race condition that duplicated lines in progress https://github.com/willmcgugan/rich/issues/1144

## [10.0.0] - 2021-03-27

### Changed

- Made pydoc import lazy as at least one use found it slow to import https://github.com/willmcgugan/rich/issues/1104
- Modified string highlighting to not match in the middle of a word, so that apostrophes are not considered strings
- New way of encoding control codes in Segment
- New signature for Control class
- Changed Layout.split to use new Splitter class
- Improved layout.tree
- Changed default theme color for repr.number to cyan
- `__rich_measure__` signature changed to accept ConsoleOptions rather than max_width
- `text` parameter to rich.spinner.Spinner changed to RenderableType

### Added

- Added `__rich_repr__` protocol method to Pretty
- Added rich.region.Region
- Added ConsoleOptions.update_dimensions
- Added rich.console.ScreenUpdate
- Added Console.is_alt_screen
- Added Control.segment, Control.bell, Control.home, Control.move_to, Control.clear, Control.show_cursor, Control.alt_screen
- Added Console.update_screen and Console.update_screen_lines
- Added Layout.add_split, Layout.split_column, Layout.split_row, layout.refresh
- Added new Rich repr protocol `__rich_repr__`

### Fixed

- Fixed table style taking precedence over row style https://github.com/willmcgugan/rich/issues/1129
- Fixed incorrect measurement of Text with new lines and whitespace https://github.com/willmcgugan/rich/issues/1133
- Made type annotations consistent for various `total` keyword arguments in `rich.progress` and rich.`progress_bar`
- Disabled Progress no longer displays itself when starting https://github.com/willmcgugan/rich/pull/1125
- Animations no longer reset when updating rich.status.Status

## [9.13.0] - 2021-03-06

### Added

- Pretty printer now supports dataclasses

### Fixed

- Fixed Syntax background https://github.com/willmcgugan/rich/issues/1088
- Fix for double tracebacks when no formatter https://github.com/willmcgugan/rich/issues/1079

### Changed

- Added ws and wss to url highlighter

## [9.12.4] - 2021-03-01

### Fixed

- Fixed custom formatters with rich tracebacks in RichHandler https://github.com/willmcgugan/rich/issues/1079

### Changed

- Allow highly compressed table cells to go to 0 width
- Optimization to remove empty styles in various places

## [9.12.3] - 2021-02-28

### Changed

- Optimized Padding

## [9.12.2] - 2021-02-27

### Added

- Added ConsoleOptions.copy

### Changed

- Optimized ConsoleOptions.update

## [9.12.1] - 2021-02-27

### Fixed

- Fixed deadlock in Progress https://github.com/willmcgugan/rich/issues/1061

### Added

- Added Task.finished_speed

### Changed

- Froze TransferSpeedColumn speed when task is finished
- Added SIGINT handler to downloader.py example
- Optimization for large tables

## [9.12.0] - 2021-02-24

### Fixed

- Fixed issue with Syntax and missing lines in Layout https://github.com/willmcgugan/rich/issues/1050
- Fixed issue with nested markdown elements https://github.com/willmcgugan/rich/issues/1036
- Fixed new lines not invoking render hooks https://github.com/willmcgugan/rich/issues/1052
- Fixed Align setting height to child https://github.com/willmcgugan/rich/issues/1057

### Changed

- Printing a table with no columns now result in a blank line https://github.com/willmcgugan/rich/issues/1044

### Added

- Added height to Panel

## [9.11.1] - 2021-02-20

### Fixed

- Fixed table with expand=False not expanding when justify="center"
- Fixed single renderable in Layout not respecting height
- Fixed COLUMNS and LINES env var https://github.com/willmcgugan/rich/issues/1019
- Layout now respects minimum_size when fixes sizes are greater than available space
- HTML export now changes link underline score to match terminal https://github.com/willmcgugan/rich/issues/1009

### Changed

- python -m rich.markdown and rich.syntax show usage with no file

### Added

- Added height parameter to Layout
- Added python -m rich.segment

## [9.11.0] - 2021-02-15

### Fixed

- Fixed error message for tracebacks with broken `__str__` https://github.com/willmcgugan/rich/issues/980
- Fixed markup edge case https://github.com/willmcgugan/rich/issues/987

### Added

- Added cheeky sponsorship request to test card
- Added `quiet` argument to Console constructor
- Added support for a callback function to format timestamps (allows presentation of milliseconds)
- Added Console.set_alt_screen and Console.screen
- Added height to ConsoleOptions
- Added `vertical` parameter to Align
- Added Layout class

### Changed

- Pretty.overflow now defaults to None
- Panel now respects options.height
- Traceback lexer defaults to Python if no extension on source
- Added ConsoleDimensions size attribute to ConsoleOptions so that size can't change mid-render

## [9.10.0] - 2021-01-27

### Changed

- Some optimizations for Text
- Further optimized Tracebacks by not tokenizing code more that necessary
- Table Column.header_style and Column.footer_style are now added to Table header/footer style

## [9.9.0] - 2021-01-23

### Changed

- Extended Windows palette to 16 colors
- Modified windows palette to Windows 10 colors
- Change regex for attrib_name to be more performant
- Optimized traceback generation

### Fixed

- Fix double line tree guides on Windows
- Fixed Tracebacks ignoring initial blank lines
- Partial fix for tracebacks not finding source after chdir
- Fixed error message when code in tracebacks doesn't have an extension https://github.com/willmcgugan/rich/issues/996

### Added

- Added post_style argument to Segment.apply_style

## [9.8.2] - 2021-01-15

### Fixed

- Fixed deadlock in live https://github.com/willmcgugan/rich/issues/927

## [9.8.1] - 2021-01-13

### Fixed

- Fixed rich.inspect failing with attributes that claim to be callable but aren't https://github.com/willmcgugan/rich/issues/916

## [9.8.0] - 2021-01-11

### Added

- Added **rich_measure** for tree
- Added rich.align.VerticalCenter

### Changed

- The `style` argument on Align now applies to background only
- Changed display of progress bars in no_color mode for clarity
- Console property `size` will fall back to getting the terminal size of stdout it stdin fails, this allows size to be correctly determined when piping

### Fixed

- Fixed panel cropping when shrunk too bar
- Allow passing markdown over STDIN when using `python -m rich.markdown`
- Fix printing MagicMock.mock_calls https://github.com/willmcgugan/rich/issues/903

## [9.7.0] - 2021-01-09

### Added

- Added rich.tree
- Added no_color argument to Console

## [9.6.2] - 2021-01-07

### Fixed

- Fixed markup escaping edge case https://github.com/willmcgugan/rich/issues/878
- Double tag escape, i.e. `"\\[foo]"` results in a backslash plus `[foo]` tag
- Fixed header_style not applying to headers in positional args https://github.com/willmcgugan/rich/issues/953

## [9.6.1] - 2020-12-31

### Fixed

- Fixed encoding error on Windows when loading code for Tracebacks

## [9.6.0] - 2020-12-30

### Changed

- MarkupError exception raise from None to omit internal exception
- Factored out RichHandler.render and RichHandler.render_message for easier extending
- Display pretty printed value in rich.inspect

### Added

- Added Progress.TimeElapsedColumn
- Added IPython support to pretty.install

### Fixed

- Fixed display of locals in Traceback for stdin

## [9.5.1] - 2020-12-19

### Fixed

- Fixed terminal size detection on Windows https://github.com/willmcgugan/rich/issues/836
- Fixed hex number highlighting

## [9.5.0] - 2020-12-18

### Changed

- If file is not specified on Console then the Console.file will return the current sys.stdout. Prior to 9.5.0 sys.stdout was cached on the Console, which could break code that wrapped sys.stdout after the Console was constructed.
- Changed `Color.__str__` to not include ansi codes
- Changed Console.size to get the terminal dimensions via sys.stdin. This means that if you set file to be an io.StringIO file then the width will be set to the current terminal dimensions and not a default of 80.

### Added

- Added stderr parameter to Console
- Added rich.reconfigure
- Added `Color.__rich__`
- Added Console.soft_wrap
- Added Console.style parameter
- Added Table.highlight parameter to enable highlighting of cells
- Added Panel.highlight parameter to enable highlighting of panel title
- Added highlight to ConsoleOptions

### Fixed

- Fixed double output in rich.live https://github.com/willmcgugan/rich/issues/485
- Fixed Console.out highlighting not reflecting defaults https://github.com/willmcgugan/rich/issues/827
- FileProxy now raises TypeError for empty non-str arguments https://github.com/willmcgugan/rich/issues/828

## [9.4.0] - 2020-12-12

### Added

- Added rich.live https://github.com/willmcgugan/rich/pull/382
- Added algin parameter to Rule and Console.rule
- Added rich.Status class and Console.status
- Added getitem to Text
- Added style parameter to Console.log
- Added rich.diagnose command

### Changed

- Table.add_row style argument now applies to entire line and not just cells
- Added end_section parameter to Table.add_row to force a line underneath row

## Fixed

- Fixed suppressed traceback context https://github.com/willmcgugan/rich/issues/468

## [9.3.0] - 2020-12-1

### Added

- Added get_datetime parameter to Console, to allow for repeatable tests
- Added get_time parameter to Console
- Added rich.abc.RichRenderable
- Added expand_all to rich.pretty.install()
- Added locals_max_length, and locals_max_string to Traceback and logging.RichHandler
- Set defaults of max_length and max_string for Traceback to 10 and 80
- Added disable argument to Progress

### Changed

- Reformatted test card (python -m rich)

### Fixed

- Fixed redirecting of stderr in Progress
- Fixed broken expanded tuple of one https://github.com/willmcgugan/rich/issues/445
- Fixed traceback message with `from` exceptions
- Fixed justify argument not working in console.log https://github.com/willmcgugan/rich/issues/460

## [9.2.0] - 2020-11-08

### Added

- Added tracebacks_show_locals parameter to RichHandler
- Added max_string to Pretty
- Added rich.ansi.AnsiDecoder
- Added decoding of ansi codes to captured stdout in Progress
- Added expand_all to rich.pretty.pprint

### Changed

- Applied dim=True to indent guide styles
- Factored out RichHandler.get_style_and_level to allow for overriding in subclasses
- Hid progress bars from html export
- rich.pretty.pprint now soft wraps

## [9.1.0] - 2020-10-23

### Added

- Added Text.with_indentation_guide
- Added Text.detect_indentation
- Added Pretty.indent_guides
- Added Syntax.indent_guides
- Added indent_guides parameter on pretty.install
- Added rich.pretty.pprint
- Added max_length to Pretty

### Changed

- Enabled indent guides on Tracebacks

### Fixed

- Fixed negative time remaining in Progress bars https://github.com/willmcgugan/rich/issues/378

## [9.0.1] - 2020-10-19

### Fixed

- Fixed broken ANSI codes in input on windows legacy https://github.com/willmcgugan/rich/issues/393

## [9.0.0] - 2020-10-18

### Fixed

- Progress download column now displays decimal units

### Added

- Support for Python 3.9
- Added legacy_windows to ConsoleOptions
- Added ascii_only to ConsoleOptions
- Added box.SQUARE_DOUBLE_HEAD
- Added highlighting of EUI-48 and EUI-64 (MAC addresses)
- Added Console.pager
- Added Console.out
- Added binary_units in progress download column
- Added Progress.reset
- Added Style.background_style property
- Added Bar renderable https://github.com/willmcgugan/rich/pull/361
- Added Table.min_width
- Added table.Column.min_width and table.Column.max_width, and same to Table.add_column

### Changed

- Dropped box.get_safe_box function in favor of Box.substitute
- Changed default padding in Panel from 0 to (0, 1) https://github.com/willmcgugan/rich/issues/385
- Table with row_styles will extend background color between cells if the box has no vertical dividerhttps://github.com/willmcgugan/rich/issues/383
- Changed default of fit kwarg in render_group() from False to True
- Renamed rich.bar to rich.progress_bar, and Bar class to ProgressBar, rich.bar is now the new solid bar class

### Fixed

- Fixed typo in `Style.transparent_background` method name.

## [8.0.0] - 2020-10-03

### Added

- Added Console.bell method
- Added Set to types that Console.print will automatically pretty print
- Added show_locals to Traceback
- Added theme stack mechanism, see Console.push_theme and Console.pop_theme

### Changed

- Changed Style.empty to Style.null to better reflect what it does
- Optimized combining styles involving a null style
- Change error messages in Style.parse to read better

### Fixed

- Fixed Table.\_\_rich_measure\_\_
- Fixed incorrect calculation of fixed width columns

## [7.1.0] - 2020-09-26

### Added

- Added Console.begin_capture, Console.end_capture and Console.capture
- Added Table.title_justify and Table.caption_justify https://github.com/willmcgugan/rich/issues/301

### Changed

- Improved formatting of exceptions
- Enabled Rich exceptions in logging https://github.com/taliraj
- UTF-8 encoding is now mentioned in HTML head section

### Removed

- Removed line_numbers argument from traceback.install, which was undocumented and did nothing

## [7.0.0] - 2020-09-18

### Added

- New ansi_dark and ansi_light themes
- Added Text.append_tokens for fast appending of string + Style pairs
- Added Text.remove_suffix
- Added Text.append_tokens

### Changed

- Text.tabs_to_spaces was renamed to Text.expand_tabs, which works in place rather than returning a new instance
- Renamed Column.index to Column.\_index
- Optimized Style.combine and Style.chain
- Optimized text rendering by fixing internal cache mechanism
- Optimized hash generation for Styles

## [6.2.0] - 2020-09-13

### Added

- Added inline code highlighting to Markdown

## [6.1.2] - 2020-09-11

### Added

- Added ipv4 and ipv6 to ReprHighlighter

### Changed

- The `#` sign is included in url highlighting

### Fixed

- Fixed force-color switch in rich.syntax and rich.markdown commands

## [6.1.1] - 2020-09-07

### Changed

- Restored "def" in inspect signature

## [6.1.0] - 2020-09-07

### Added

- New inspect module
- Added os.\_Environ to pretty print

### Fixed

- Prevented recursive renderables from getting stuck

## Changed

- force_terminal and force_jupyter can now be used to force the disabled state, or left as None to auto-detect.
- Panel now expands to fit title if supplied

## [6.0.0] - 2020-08-25

### Fixed

- Fixed use of `__rich__` cast

### Changed

- New algorithm to pretty print which fits more on a line if possible
- Deprecated `character` parameter in Rule and Console.rule, in favor of `characters`
- Optimized Syntax.from_path to avoid searching all lexers, which also speeds up tracebacks

### Added

- Added soft_wrap flag to Console.print

## [5.2.1] - 2020-08-19

### Fixed

- Fixed underscore with display hook https://github.com/willmcgugan/rich/issues/235

## [5.2.0] - 2020-08-14

### Changed

- Added crop argument to Console.print
- Added "ignore" overflow method
- Added multiple characters per rule @hedythedev https://github.com/willmcgugan/rich/pull/207

## [5.1.2] - 2020-08-10

### Fixed

- Further optimized pretty printing ~5X.

## [5.1.1] - 2020-08-09

### Fixed

- Optimized pretty printing ~3X faster

## [5.1.0] - 2020-08-08

### Added

- Added Text.cell_len
- Added helpful message regarding unicode decoding errors https://github.com/willmcgugan/rich/issues/212
- Added display hook with pretty.install()

### Fixed

- Fixed deprecation warnings re backslash https://github.com/willmcgugan/rich/issues/210
- Fixed repr highlighting of scientific notation, e.g. 1e100

### Changed

- Implemented pretty printing, and removed pprintpp from dependencies
- Optimized Text.join

## [5.0.0] - 2020-08-02

### Changed

- Change to console markup syntax to not parse Python structures as markup, i.e. `[1,2,3]` is treated as a literal, not a tag.
- Standard color numbers syntax has changed to `"color(<number>)"` so that `[5]` (for example) is considered a literal.
- Markup escape method has changed from double brackets to preceding with a backslash, so `foo[[]]` would be `foo\[bar]`

## [4.2.2] - 2020-07-30

### Changed

- Added thread to automatically call update() in progress.track(). Replacing previous adaptive algorithm.
- Second attempt at working around https://bugs.python.org/issue37871

## [4.2.1] - 2020-07-29

### Added

- Added show_time and show_level parameters to RichHandler https://github.com/willmcgugan/rich/pull/182

### Fixed

- Fixed progress.track iterator exiting early https://github.com/willmcgugan/rich/issues/189
- Added workaround for Python bug https://bugs.python.org/issue37871, fixing https://github.com/willmcgugan/rich/issues/186

### Changed

- Set overflow=fold for log messages https://github.com/willmcgugan/rich/issues/190

## [4.2.0] - 2020-07-27

### Fixed

- Fixed missing new lines https://github.com/willmcgugan/rich/issues/178
- Fixed Progress.track https://github.com/willmcgugan/rich/issues/184
- Remove control codes from exported text https://github.com/willmcgugan/rich/issues/181
- Implemented auto-detection and color rendition of 16-color mode

## [4.1.0] - 2020-07-26

### Changed

- Optimized progress.track for very quick iterations
- Force default size of 80x25 if get_terminal_size reports size of 0,0

## [4.0.0] - 2020-07-23

Major version bump for a breaking change to `Text.stylize signature`, which corrects a minor but irritating API wart. The style now comes first and the `start` and `end` offsets default to the entire text. This allows for `text.stylize_all(style)` to be replaced with `text.stylize(style)`. The `start` and `end` offsets now support negative indexing, so `text.stylize("bold", -1)` makes the last character bold.

### Added

- Added markup switch to RichHandler https://github.com/willmcgugan/rich/issues/171

### Changed

- Change signature of Text.stylize to accept style first
- Remove Text.stylize_all which is no longer necessary

### Fixed

- Fixed rendering of Confirm prompt https://github.com/willmcgugan/rich/issues/170

## [3.4.1] - 2020-07-22

### Fixed

- Fixed incorrect default of expand in Table.grid

## [3.4.0] - 2020-07-22

### Added

- Added stream parameter to Console.input
- Added password parameter to Console.input
- Added description parameter to Progress.update
- Added rich.prompt
- Added detecting 'dumb' terminals
- Added Text.styled alternative constructor

### Fixes

- Fixed progress bars so that they are readable when color is disabled

## [3.3.2] - 2020-07-14

### Changed

- Optimized Text.pad

### Added

- Added rich.scope
- Change log_locals to use scope.render_scope
- Added title parameter to Columns

## [3.3.1] - 2020-07-13

### Added

- box.ASCII_DOUBLE_HEAD

### Changed

- Removed replace of -- --- ... from Markdown, as it made it impossible to include CLI info

## [3.3.0] - 2020-07-12

### Added

- Added title and title_align options to Panel
- Added pad and width parameters to Align
- Added end parameter to Rule
- Added Text.pad and Text.align methods
- Added leading parameter to Table

## [3.2.0] - 2020-07-10

### Added

- Added Align.left Align.center Align.right shortcuts
- Added Panel.fit shortcut
- Added align parameter to Columns

### Fixed

- Align class now pads to the right, like Text
- ipywidgets added as an optional dependency
- Issue with Panel and background color
- Fixed missing `__bool__` on Segment

### Changed

- Added `border_style` argument to Panel (note, `style` now applies to interior of the panel)

## [3.1.0] - 2020-07-09

### Changed

- Progress bars now work in Jupyter

## Added

- Added refresh_per_second to progress.track
- Added styles to BarColumn and progress.track

## [3.0.5] - 2020-07-07

### Fixed

- Fixed Windows version number require for truecolor

## [3.0.4] - 2020-07-07

### Changed

- More precise detection of Windows console https://github.com/willmcgugan/rich/issues/140

## [3.0.3] - 2020-07-03

### Fixed

- Fixed edge case with wrapped and overflowed text

### Changed

- New algorithm for compressing table that priorities smaller columns

### Added

- Added safe_box parameter to Console constructor

## [3.0.2] - 2020-07-02

### Added

- Added rich.styled.Styled class to apply styles to renderable
- Table.add_row now has an optional style parameter
- Added table_movie.py to examples

### Changed

- Modified box options to use half line characters at edges
- Non no_wrap columns will now shrink below minimum width if table is compressed

## [3.0.1] - 2020-06-30

### Added

- Added box.ASCII2
- Added markup argument to logging extra

### Changed

- Setting a non-None width now implies expand=True

## [3.0.0] - 2020-06-28

### Changed

- Enabled supported box chars for legacy Windows, and introduce `safe_box` flag
- Disable hyperlinks on legacy Windows
- Constructors for Rule and Panel now have keyword only arguments (reason for major version bump)
- Table.add_colum added keyword only arguments

### Fixed

- Fixed Table measure

## [2.3.1] - 2020-06-26

### Fixed

- Disabled legacy_windows if jupyter is detected https://github.com/willmcgugan/rich/issues/125

## [2.3.0] - 2020-06-26

### Fixed

- Fixed highlighting of paths / filenames
- Corrected docs for RichHandler which erroneously said default console writes to stderr

### Changed

- Allowed `style` parameter for `highlight_regex` to be a callable that returns a style

### Added

- Added optional highlighter parameter to RichHandler

## [2.2.6] - 2020-06-24

### Changed

- Store a "link id" on Style instance, so links containing different styles are highlighted together. (https://github.com/willmcgugan/rich/pull/123)

## [2.2.5] - 2020-06-23

### Fixed

- Fixed justify of tables (https://github.com/willmcgugan/rich/issues/117)

## [2.2.4] - 2020-06-21

### Added

- Added enable_link_path to RichHandler
- Added legacy_windows switch to Console constructor

## [2.2.3] - 2020-06-15

### Fixed

- Fixed console.log hyperlink not containing full path

### Changed

- Used random number for hyperlink id

## [2.2.2] - 2020-06-14

### Changed

- Exposed RichHandler highlighter as a class var

## [2.2.1] - 2020-06-14

### Changed

- Linked path in log render to file

## [2.2.0] - 2020-06-14

### Added

- Added redirect_stdout and redirect_stderr to Progress

### Changed

- printing to console with an active Progress doesn't break visuals

## [2.1.0] - 2020-06-11

### Added

- Added 'transient' option to Progress

### Changed

- Truncated overly long text in Rule with ellipsis overflow

## [2.0.1] - 2020-06-10

### Added

- Added expand option to Padding

### Changed

- Some minor optimizations in Text

### Fixed

- Fixed broken rule with CJK text

## [2.0.0] - 2020-06-06

### Added

- Added overflow methods
- Added no_wrap option to print()
- Added width option to print
- Improved handling of compressed tables

### Fixed

- Fixed erroneous space at end of log
- Fixed erroneous space at end of progress bar

### Changed

- Renamed \_ratio.ratio_divide to \_ratio.ratio_distribute
- Renamed JustifyValues to JustifyMethod (backwards incompatible)
- Optimized \_trim_spans
- Enforced keyword args in Console / Text interfaces (backwards incompatible)
- Return self from text.append

## [1.3.1] - 2020-06-01

### Changed

- Changed defaults of Table.grid
- Polished listdir.py example

### Added

- Added width argument to Columns

### Fixed

- Fixed for `columns_first` argument in Columns
- Fixed incorrect padding in columns with fixed width

## [1.3.0] - 2020-05-31

### Added

- Added rich.get_console() function to get global console instance.
- Added Columns class

### Changed

- Updated `markdown.Heading.create()` to work with subclassing.
- Console now transparently works with Jupyter

### Fixed

- Fixed issue with broken table with show_edge=False and a non-None box arg

## [1.2.3] - 2020-05-24

### Added

- Added `padding` parameter to Panel
- Added 'indeterminate' state when progress bars aren't started

### Fixed

- Fixed Progress deadlock https://github.com/willmcgugan/rich/issues/90

### Changed

- Auto-detect "truecolor" color system when in Windows Terminal

## [1.2.2] - 2020-05-22

### Fixed

- Issue with right aligned wrapped text adding extra spaces

## [1.2.1] - 2020-05-22

### Fixed

- Issue with sum and Style

## [1.2.0] - 2020-05-22

### Added

- Support for double underline, framed, encircled, and overlined attributes

### Changed

- Optimized Style
- Changed methods `__console__` to `__rich_console__`, and `__measure__` to `__rich_measure__`

## [1.1.9] - 2020-05-20

### Fixed

- Exception when BarColumn.bar_width == None

## [1.1.8] - 2020-05-20

### Changed

- Optimizations for Segment, Console and Table

### Added

- Added Console.clear method
- Added exporting of links to HTML

## [1.1.7] - 2020-05-19

### Added

- Added collapse_padding option to Table.

### Changed

- Some style attributes may be abbreviated (b for bold, i for italic etc). Previously abbreviations worked in console markup but only one at a time, i.e. "[b]Hello[/]" but not "[b i]Hello[/]" -- now they work everywhere.
- Renamed 'text' property on Text to 'plain'. i.e. text.plain returns a string version of the Text instance.

### Fixed

- Fixed zero division if total is 0 in progress bar

## [1.1.6] - 2020-05-17

### Added

- Added rich.align.Align class
- Added justify argument to Console.print and console.log

## [1.1.5] - 2020-05-15

### Changed

- Changed progress bars to write to stdout on terminal and hide on non-terminal

## [1.1.4] - 2020-05-15

### Fixed

- Fixed incorrect file and link in progress.log
- Fixes for legacy windows: Bar, Panel, and Rule now use ASCII characters
- show_cursor is now a no-op on legacy windows

### Added

- Added Console.input

### Changed

- Disable progress bars when not writing to a terminal

## [1.1.3] - 2020-05-14

### Fixed

- Issue with progress of one line`

## [1.1.2] - 2020-05-14

### Added

- Added -p switch to python -m rich.markdown to page output
- Added Console.control to output control codes

### Changed

- Changed Console log_time_format to no longer require a space at the end
- Added print and log to Progress to render terminal output when progress is active

## [1.1.1] - 2020-05-12

### Changed

- Stripped cursor moving control codes from text

## [1.1.0] - 2020-05-10

### Added

- Added hyperlinks to Style and markup
- Added justify and code theme switches to markdown command

## [1.0.3] - 2020-05-08

### Added

- Added `python -m rich.syntax` command

## [1.0.2] - 2020-05-08

### Fixed

- Issue with Windows legacy support https://github.com/willmcgugan/rich/issues/59

## [1.0.1] - 2020-05-08

### Changed

- Applied console markup after highlighting
- Documented highlighting
- Changed Markup parser to handle overlapping styles
- Relaxed dependency on colorama
- Allowed Theme to accept values as style definitions (str) as well as Style instances
- Added a panel to emphasize code in Markdown

### Added

- Added markup.escape
- Added `python -m rich.theme` command
- Added `python -m rich.markdown` command
- Added rendering of images in Readme (links only)

### Fixed

- Fixed Text.assemble not working with strings https://github.com/willmcgugan/rich/issues/57
- Fixed table when column widths must be compressed to fit

## [1.0.0] - 2020-05-03

### Changed

- Improvements to repr highlighter to highlight URLs

## [0.8.13] - 2020-04-28

### Fixed

- Fixed incorrect markdown rendering for quotes and changed style

## [0.8.12] - 2020-04-21

### Fixed

- Removed debug print from rich.progress

## [0.8.11] - 2020-04-14

### Added

- Added Table.show_lines to render lines between rows

### Changed

- Added markup escape with double square brackets

## [0.8.10] - 2020-04-12

### Fixed

- Fix row_styles applying to header

## [0.8.9] - 2020-04-12

### Changed

- Added force_terminal option to `Console.__init__`

### Added

- Added Table.row_styles to enable zebra striping.

## [0.8.8] - 2020-03-31

### Fixed

- Fixed background in Syntax

## [0.8.7] - 2020-03-31

### Fixed

- Broken wrapping of long lines
- Fixed wrapping in Syntax

### Changed

- Added word_wrap option to Syntax, which defaults to False.
- Added word_wrap option to Traceback.

## [0.8.6] - 2020-03-29

### Added

- Experimental Jupyter notebook support: from rich.jupyter import print

## [0.8.5] - 2020-03-29

### Changed

- Smarter number parsing regex for repr highlighter

### Added

- uuid highlighter for repr

## [0.8.4] - 2020-03-28

### Added

- Added 'test card', run python -m rich

### Changed

- Detected windows terminal, defaulting to colorama support

### Fixed

- Fixed table scaling issue

## [0.8.3] - 2020-03-27

### Fixed

- CJK right align

## [0.8.2] - 2020-03-27

### Changed

- Fixed issue with 0 speed resulting in zero division error
- Changed signature of Progress.update
- Made calling start() a second time a no-op

## [0.8.1] - 2020-03-22

### Added

- Added progress.DownloadColumn

## [0.8.0] - 2020-03-17

### Added

- CJK support
- Console level highlight flag
- Added encoding argument to Syntax.from_path

### Changed

- Dropped support for Windows command prompt (try https://www.microsoft.com/en-gb/p/windows-terminal-preview/)
- Added task_id to Progress.track

## [0.7.2] - 2020-03-15

### Fixed

- KeyError for missing pygments style

## [0.7.1] - 2020-03-13

### Fixed

- Issue with control codes being used in length calculation

### Changed

- Remove current_style concept, which wasn't really used and was problematic for concurrency

## [0.7.0] - 2020-03-12

### Changed

- Added width option to Panel
- Change special method `__render_width__` to `__measure__`
- Dropped the "markdown style" syntax in console markup
- Optimized style rendering

### Added

- Added Console.show_cursor method
- Added Progress bars

### Fixed

- Fixed wrapping when a single word was too large to fit in a line

## [0.6.0] - 2020-03-03

### Added

- Added tab_size to Console and Text
- Added protocol.is_renderable for runtime check
- Added emoji switch to Console
- Added inherit boolean to Theme
- Made Console thread safe, with a thread local buffer

### Changed

- Console.markup attribute now effects Table
- SeparatedConsoleRenderable and RichCast types

### Fixed

- Fixed tabs breaking rendering by converting to spaces

## [0.5.0] - 2020-02-23

### Changed

- Replaced `__console_str__` with `__rich__`

## [0.4.1] - 2020-02-22

### Fixed

- Readme links in PyPI

## [0.4.0] - 2020-02-22

### Added

- Added Traceback rendering and handler
- Added rich.constrain
- Added rich.rule

### Fixed

- Fixed unnecessary padding

## [0.3.3] - 2020-02-04

### Fixed

- Fixed Windows color support
- Fixed line width on windows issue (https://github.com/willmcgugan/rich/issues/7)
- Fixed Pretty print on Windows

## [0.3.2] - 2020-01-26

### Added

- Added rich.logging

## [0.3.1] - 2020-01-22

### Added

- Added colorama for Windows support

## [0.3.0] - 2020-01-19

### Added

- First official release, API still to be stabilized

[11.0.0]: https://github.com/willmcgugan/rich/compare/v10.16.1...v11.0.0
[10.16.1]: https://github.com/willmcgugan/rich/compare/v10.16.0...v10.16.1
[10.16.0]: https://github.com/willmcgugan/rich/compare/v10.15.2...v10.16.0
[10.15.2]: https://github.com/willmcgugan/rich/compare/v10.15.1...v10.15.2
[10.15.1]: https://github.com/willmcgugan/rich/compare/v10.15.0...v10.15.1
[10.14.0]: https://github.com/willmcgugan/rich/compare/v10.14.0...v10.15.0
[10.13.0]: https://github.com/willmcgugan/rich/compare/v10.13.0...v10.14.0
[10.12.0]: https://github.com/willmcgugan/rich/compare/v10.12.0...v10.13.0
[10.11.0]: https://github.com/willmcgugan/rich/compare/v10.11.0...v10.12.0
[10.10.0]: https://github.com/willmcgugan/rich/compare/v10.10.0...v10.11.0
[10.9.0]: https://github.com/willmcgugan/rich/compare/v10.9.0...v10.10.0
[10.8.0]: https://github.com/willmcgugan/rich/compare/v10.8.0...v10.9.0
[10.7.0]: https://github.com/willmcgugan/rich/compare/v10.7.0...v10.8.0
[10.6.0]: https://github.com/willmcgugan/rich/compare/v10.6.0...v10.7.0
[10.5.0]: https://github.com/willmcgugan/rich/compare/v10.5.0...v10.6.0
[10.4.0]: https://github.com/willmcgugan/rich/compare/v10.4.0...v10.5.0
[10.3.0]: https://github.com/willmcgugan/rich/compare/v10.3.0...v10.4.0
[10.2.2]: https://github.com/willmcgugan/rich/compare/v10.2.2...v10.3.0
[10.2.1]: https://github.com/willmcgugan/rich/compare/v10.2.1...v10.2.2
[10.2.0]: https://github.com/willmcgugan/rich/compare/v10.2.0...v10.2.1
[10.1.0]: https://github.com/willmcgugan/rich/compare/v10.1.0...v10.2.0
[10.0.1]: https://github.com/willmcgugan/rich/compare/v10.0.1...v10.1.0
[10.0.0]: https://github.com/willmcgugan/rich/compare/v10.0.0...v10.0.1
[9.13.0]: https://github.com/willmcgugan/rich/compare/v9.13.0...v10.0.0
[9.12.4]: https://github.com/willmcgugan/rich/compare/v9.12.4...v9.13.0
[9.12.3]: https://github.com/willmcgugan/rich/compare/v9.12.3...v9.12.4
[9.12.2]: https://github.com/willmcgugan/rich/compare/v9.12.2...v9.12.3
[9.12.1]: https://github.com/willmcgugan/rich/compare/v9.12.1...v9.12.2
[9.12.0]: https://github.com/willmcgugan/rich/compare/v9.12.0...v9.12.1
[9.11.1]: https://github.com/willmcgugan/rich/compare/v9.11.1...v9.12.0
[9.11.0]: https://github.com/willmcgugan/rich/compare/v9.11.0...v9.11.1
[9.10.0]: https://github.com/willmcgugan/rich/compare/v9.10.0...v9.11.0
[9.9.0]: https://github.com/willmcgugan/rich/compare/v9.9.0...v9.10.0
[9.8.2]: https://github.com/willmcgugan/rich/compare/v9.8.2...v9.9.0
[9.8.1]: https://github.com/willmcgugan/rich/compare/v9.8.1...v9.8.2
[9.8.0]: https://github.com/willmcgugan/rich/compare/v9.8.0...v9.8.1
[9.7.0]: https://github.com/willmcgugan/rich/compare/v9.7.0...v9.8.0
[9.6.2]: https://github.com/willmcgugan/rich/compare/v9.6.2...v9.7.0
[9.6.1]: https://github.com/willmcgugan/rich/compare/v9.6.1...v9.6.2
[9.6.0]: https://github.com/willmcgugan/rich/compare/v9.6.0...v9.6.1
[9.5.1]: https://github.com/willmcgugan/rich/compare/v9.5.1...v9.6.0
[9.5.0]: https://github.com/willmcgugan/rich/compare/v9.5.0...v9.5.1
[9.4.0]: https://github.com/willmcgugan/rich/compare/v9.4.0...v9.5.0
[9.3.0]: https://github.com/willmcgugan/rich/compare/v9.3.0...v9.4.0
[9.2.0]: https://github.com/willmcgugan/rich/compare/v9.2.0...v9.3.0
[9.1.0]: https://github.com/willmcgugan/rich/compare/v9.1.0...v9.2.0
[9.0.1]: https://github.com/willmcgugan/rich/compare/v9.0.1...v9.1.0
[9.0.0]: https://github.com/willmcgugan/rich/compare/v9.0.0...v9.0.1
[8.0.0]: https://github.com/willmcgugan/rich/compare/v8.0.0...v9.0.0
[7.1.0]: https://github.com/willmcgugan/rich/compare/v7.1.0...v8.0.0
[7.0.0]: https://github.com/willmcgugan/rich/compare/v7.0.0...v7.1.0
[6.2.0]: https://github.com/willmcgugan/rich/compare/v6.2.0...v7.0.0
[6.1.2]: https://github.com/willmcgugan/rich/compare/v6.1.2...v6.2.0
[6.1.1]: https://github.com/willmcgugan/rich/compare/v6.1.1...v6.1.2
[6.1.0]: https://github.com/willmcgugan/rich/compare/v6.1.0...v6.1.1
[6.0.0]: https://github.com/willmcgugan/rich/compare/v6.0.0...v6.1.0
[5.2.1]: https://github.com/willmcgugan/rich/compare/v5.2.1...v6.0.0
[5.2.0]: https://github.com/willmcgugan/rich/compare/v5.2.0...v5.2.1
[5.1.2]: https://github.com/willmcgugan/rich/compare/v5.1.2...v5.2.0
[5.1.1]: https://github.com/willmcgugan/rich/compare/v5.1.1...v5.1.2
[5.1.0]: https://github.com/willmcgugan/rich/compare/v5.1.0...v5.1.1
[5.0.0]: https://github.com/willmcgugan/rich/compare/v5.0.0...v5.1.0
[4.2.2]: https://github.com/willmcgugan/rich/compare/v4.2.2...v5.0.0
[4.2.1]: https://github.com/willmcgugan/rich/compare/v4.2.1...v4.2.2
[4.2.0]: https://github.com/willmcgugan/rich/compare/v4.2.0...v4.2.1
[4.1.0]: https://github.com/willmcgugan/rich/compare/v4.1.0...v4.2.0
[4.0.0]: https://github.com/willmcgugan/rich/compare/v4.0.0...v4.1.0
[3.4.1]: https://github.com/willmcgugan/rich/compare/v3.4.1...v4.0.0
[3.4.0]: https://github.com/willmcgugan/rich/compare/v3.4.0...v3.4.1
[3.3.2]: https://github.com/willmcgugan/rich/compare/v3.3.2...v3.4.0
[3.3.1]: https://github.com/willmcgugan/rich/compare/v3.3.1...v3.3.2
[3.3.0]: https://github.com/willmcgugan/rich/compare/v3.3.0...v3.3.1
[3.2.0]: https://github.com/willmcgugan/rich/compare/v3.2.0...v3.3.0
[3.1.0]: https://github.com/willmcgugan/rich/compare/v3.1.0...v3.2.0
[3.0.5]: https://github.com/willmcgugan/rich/compare/v3.0.5...v3.1.0
[3.0.4]: https://github.com/willmcgugan/rich/compare/v3.0.4...v3.0.5
[3.0.3]: https://github.com/willmcgugan/rich/compare/v3.0.3...v3.0.4
[3.0.2]: https://github.com/willmcgugan/rich/compare/v3.0.2...v3.0.3
[3.0.1]: https://github.com/willmcgugan/rich/compare/v3.0.1...v3.0.2
[3.0.0]: https://github.com/willmcgugan/rich/compare/v3.0.0...v3.0.1
[2.3.1]: https://github.com/willmcgugan/rich/compare/v2.3.1...v3.0.0
[2.3.0]: https://github.com/willmcgugan/rich/compare/v2.3.0...v2.3.1
[2.2.6]: https://github.com/willmcgugan/rich/compare/v2.2.6...v2.3.0
[2.2.5]: https://github.com/willmcgugan/rich/compare/v2.2.5...v2.2.6
[2.2.4]: https://github.com/willmcgugan/rich/compare/v2.2.4...v2.2.5
[2.2.3]: https://github.com/willmcgugan/rich/compare/v2.2.3...v2.2.4
[2.2.2]: https://github.com/willmcgugan/rich/compare/v2.2.2...v2.2.3
[2.2.1]: https://github.com/willmcgugan/rich/compare/v2.2.1...v2.2.2
[2.2.0]: https://github.com/willmcgugan/rich/compare/v2.2.0...v2.2.1
[2.1.0]: https://github.com/willmcgugan/rich/compare/v2.1.0...v2.2.0
[2.0.1]: https://github.com/willmcgugan/rich/compare/v2.0.1...v2.1.0
[2.0.0]: https://github.com/willmcgugan/rich/compare/v2.0.0...v2.0.1
[1.3.1]: https://github.com/willmcgugan/rich/compare/v1.3.1...v2.0.0
[1.3.0]: https://github.com/willmcgugan/rich/compare/v1.3.0...v1.3.1
[1.2.3]: https://github.com/willmcgugan/rich/compare/v1.2.3...v1.3.0
[1.2.2]: https://github.com/willmcgugan/rich/compare/v1.2.2...v1.2.3
[1.2.1]: https://github.com/willmcgugan/rich/compare/v1.2.1...v1.2.2
[1.2.0]: https://github.com/willmcgugan/rich/compare/v1.2.0...v1.2.1
[1.1.9]: https://github.com/willmcgugan/rich/compare/v1.1.9...v1.2.0
[1.1.8]: https://github.com/willmcgugan/rich/compare/v1.1.8...v1.1.9
[1.1.7]: https://github.com/willmcgugan/rich/compare/v1.1.7...v1.1.8
[1.1.6]: https://github.com/willmcgugan/rich/compare/v1.1.6...v1.1.7
[1.1.5]: https://github.com/willmcgugan/rich/compare/v1.1.5...v1.1.6
[1.1.4]: https://github.com/willmcgugan/rich/compare/v1.1.4...v1.1.5
[1.1.3]: https://github.com/willmcgugan/rich/compare/v1.1.3...v1.1.4
[1.1.2]: https://github.com/willmcgugan/rich/compare/v1.1.2...v1.1.3
[1.1.1]: https://github.com/willmcgugan/rich/compare/v1.1.1...v1.1.2
[1.1.0]: https://github.com/willmcgugan/rich/compare/v1.1.0...v1.1.1
[1.0.3]: https://github.com/willmcgugan/rich/compare/v1.0.3...v1.1.0
[1.0.2]: https://github.com/willmcgugan/rich/compare/v1.0.2...v1.0.3
[1.0.1]: https://github.com/willmcgugan/rich/compare/v1.0.1...v1.0.2
[1.0.0]: https://github.com/willmcgugan/rich/compare/v1.0.0...v1.0.1
[0.8.13]: https://github.com/willmcgugan/rich/compare/v0.8.13...v1.0.0
[0.8.12]: https://github.com/willmcgugan/rich/compare/v0.8.12...v0.8.13
[0.8.11]: https://github.com/willmcgugan/rich/compare/v0.8.11...v0.8.12
[0.8.10]: https://github.com/willmcgugan/rich/compare/v0.8.10...v0.8.11
[0.8.9]: https://github.com/willmcgugan/rich/compare/v0.8.9...v0.8.10
[0.8.8]: https://github.com/willmcgugan/rich/compare/v0.8.8...v0.8.9
[0.8.7]: https://github.com/willmcgugan/rich/compare/v0.8.7...v0.8.8
[0.8.6]: https://github.com/willmcgugan/rich/compare/v0.8.6...v0.8.7
[0.8.5]: https://github.com/willmcgugan/rich/compare/v0.8.5...v0.8.6
[0.8.4]: https://github.com/willmcgugan/rich/compare/v0.8.4...v0.8.5
[0.8.3]: https://github.com/willmcgugan/rich/compare/v0.8.3...v0.8.4
[0.8.2]: https://github.com/willmcgugan/rich/compare/v0.8.2...v0.8.3
[0.8.1]: https://github.com/willmcgugan/rich/compare/v0.8.1...v0.8.2
[0.8.0]: https://github.com/willmcgugan/rich/compare/v0.8.0...v0.8.1
[0.7.2]: https://github.com/willmcgugan/rich/compare/v0.7.2...v0.8.0
[0.7.1]: https://github.com/willmcgugan/rich/compare/v0.7.1...v0.7.2
[0.7.0]: https://github.com/willmcgugan/rich/compare/v0.7.0...v0.7.1
[0.6.0]: https://github.com/willmcgugan/rich/compare/v0.6.0...v0.7.0
[0.5.0]: https://github.com/willmcgugan/rich/compare/v0.5.0...v0.6.0
[0.4.1]: https://github.com/willmcgugan/rich/compare/v0.4.1...v0.5.0
[0.4.0]: https://github.com/willmcgugan/rich/compare/v0.4.0...v0.4.1
[0.3.3]: https://github.com/willmcgugan/rich/compare/v0.3.3...v0.4.0
[0.3.2]: https://github.com/willmcgugan/rich/compare/v0.3.2...v0.3.3
[0.3.1]: https://github.com/willmcgugan/rich/compare/v0.3.1...v0.3.2
[0.3.0]: https://github.com/willmcgugan/rich/compare/v0.3.0...v0.3.1<|MERGE_RESOLUTION|>--- conflicted
+++ resolved
@@ -10,11 +10,8 @@
 ### Added
 
 - Workaround for edge case of object from Faiss with no `__class__` https://github.com/Textualize/rich/issues/1838
-<<<<<<< HEAD
 - Add Traditional Chinese readme
-=======
 - Add `Syntax.guess_lexer`, add support for more lexers (e.g. Django templates etc.) https://github.com/Textualize/rich/pull/1869
->>>>>>> e5d2030f
 
 
 ### Added
