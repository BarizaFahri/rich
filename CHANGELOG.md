# Changelog

All notable changes to this project will be documented in this file.

The format is based on [Keep a Changelog](https://keepachangelog.com/en/1.0.0/),
and this project adheres to [Semantic Versioning](https://semver.org/spec/v2.0.0.html).

## [10.2.0] - Unreleased

### Added

- Added syntax for call, i.e. "Foo(bar)"
<<<<<<< HEAD
- Fixed initial blank lines removed from Syntax https://github.com/willmcgugan/rich/issues/1214
=======
- Added Console.measure as a convenient alias for Measurement.get
>>>>>>> 73d20c13

## [10.1.0] - 2020-04-03

### Fixed

- Fixed support for jupyter qtconsole and similar Jupyter environments

## [10.0.1] - 2021-03-30

### Fixed

- Fixed race condition that duplicated lines in progress https://github.com/willmcgugan/rich/issues/1144

## [10.0.0] - 2021-03-27

### Changed

- Made pydoc import lazy as at least one use found it slow to import https://github.com/willmcgugan/rich/issues/1104
- Modified string highlighting to not match in the middle of a word, so that apostrophes are not considered strings
- New way of encoding control codes in Segment
- New signature for Control class
- Changed Layout.split to use new Splitter class
- Improved layout.tree
- Changed default theme color for repr.number to cyan
- `__rich_measure__` signature changed to accept ConsoleOptions rather than max_width
- `text` parameter to rich.spinner.Spinner changed to RenderableType

### Added

- Added `__rich_repr__` protocol method to Pretty
- Added rich.region.Region
- Added ConsoleOptions.update_dimensions
- Added rich.console.ScreenUpdate
- Added Console.is_alt_screen
- Added Control.segment, Control.bell, Control.home, Control.move_to, Control.clear, Control.show_cursor, Control.alt_screen
- Added Console.update_screen and Console.update_screen_lines
- Added Layout.add_split, Layout.split_column, Layout.split_row, layout.refresh
- Added new Rich repr protocol `__rich_repr__`

### Fixed

- Fixed table style taking precedence over row style https://github.com/willmcgugan/rich/issues/1129
- Fixed incorrect measurement of Text with new lines and whitespace https://github.com/willmcgugan/rich/issues/1133
- Made type annotations consistent for various `total` keyword arguments in `rich.progress` and rich.`progress_bar`
- Disabled Progress no longer displays itself when starting https://github.com/willmcgugan/rich/pull/1125
- Animations no longer reset when updating rich.status.Status

## [9.13.0] - 2021-03-06

### Added

- Pretty printer now supports dataclasses

### Fixed

- Fixed Syntax background https://github.com/willmcgugan/rich/issues/1088
- Fix for double tracebacks when no formatter https://github.com/willmcgugan/rich/issues/1079

### Changed

- Added ws and wss to url highlighter

## [9.12.4] - 2021-03-01

### Fixed

- Fixed custom formatters with rich tracebacks in RichHandler https://github.com/willmcgugan/rich/issues/1079

### Changed

- Allow highly compressed table cells to go to 0 width
- Optimization to remove empty styles in various places

## [9.12.3] - 2021-02-28

### Changed

- Optimized Padding

## [9.12.2] - 2021-02-27

### Added

- Added ConsoleOptions.copy

### Changed

- Optimized ConsoleOptions.update

## [9.12.1] - 2021-02-27

### Fixed

- Fixed deadlock in Progress https://github.com/willmcgugan/rich/issues/1061

### Added

- Added Task.finished_speed

### Changed

- Froze TransferSpeedColumn speed when task is finished
- Added SIGINT handler to downloader.py example
- Optimization for large tables

## [9.12.0] - 2021-02-24

### Fixed

- Fixed issue with Syntax and missing lines in Layout https://github.com/willmcgugan/rich/issues/1050
- Fixed issue with nested markdown elements https://github.com/willmcgugan/rich/issues/1036
- Fixed new lines not invoking render hooks https://github.com/willmcgugan/rich/issues/1052
- Fixed Align setting height to child https://github.com/willmcgugan/rich/issues/1057

### Changed

- Printing a table with no columns now result in a blank line https://github.com/willmcgugan/rich/issues/1044

### Added

- Added height to Panel

## [9.11.1] - 2021-02-20

### Fixed

- Fixed table with expand=False not expanding when justify="center"
- Fixed single renderable in Layout not respecting height
- Fixed COLUMNS and LINES env var https://github.com/willmcgugan/rich/issues/1019
- Layout now respects minimum_size when fixes sizes are greater than available space
- HTML export now changes link underline score to match terminal https://github.com/willmcgugan/rich/issues/1009

### Changed

- python -m rich.markdown and rich.syntax show usage with no file

### Added

- Added height parameter to Layout
- Added python -m rich.segment

## [9.11.0] - 2021-02-15

### Fixed

- Fixed error message for tracebacks with broken `__str__` https://github.com/willmcgugan/rich/issues/980
- Fixed markup edge case https://github.com/willmcgugan/rich/issues/987

### Added

- Added cheeky sponsorship request to test card
- Added `quiet` argument to Console constructor
- Added support for a callback function to format timestamps (allows presentation of milliseconds)
- Added Console.set_alt_screen and Console.screen
- Added height to ConsoleOptions
- Added `vertical` parameter to Align
- Added Layout class

### Changed

- Pretty.overflow now defaults to None
- Panel now respects options.height
- Traceback lexer defaults to Python if no extension on source
- Added ConsoleDimensions size attribute to ConsoleOptions so that size can't change mid-render

## [9.10.0] - 2021-01-27

### Changed

- Some optimizations for Text
- Further optimized Tracebacks by not tokenizing code more that necessary
- Table Column.header_style and Column.footer_style are now added to Table header/footer style

## [9.9.0] - 2021-01-23

### Changed

- Extended Windows palette to 16 colors
- Modified windows palette to Windows 10 colors
- Change regex for attrib_name to be more performant
- Optimized traceback generation

### Fixed

- Fix double line tree guides on Windows
- Fixed Tracebacks ignoring initial blank lines
- Partial fix for tracebacks not finding source after chdir
- Fixed error message when code in tracebacks doesn't have an extension https://github.com/willmcgugan/rich/issues/996

### Added

- Added post_style argument to Segment.apply_style

## [9.8.2] - 2021-01-15

### Fixed

- Fixed deadlock in live https://github.com/willmcgugan/rich/issues/927

## [9.8.1] - 2021-01-13

### Fixed

- Fixed rich.inspect failing with attributes that claim to be callable but aren't https://github.com/willmcgugan/rich/issues/916

## [9.8.0] - 2021-01-11

### Added

- Added **rich_measure** for tree
- Added rich.align.VerticalCenter

### Changed

- The `style` argument on Align now applies to background only
- Changed display of progress bars in no_color mode for clarity
- Console property `size` will fall back to getting the terminal size of stdout it stdin fails, this allows size to be correctly determined when piping

### Fixed

- Fixed panel cropping when shrunk too bar
- Allow passing markdown over STDIN when using `python -m rich.markdown`
- Fix printing MagicMock.mock_calls https://github.com/willmcgugan/rich/issues/903

## [9.7.0] - 2021-01-09

### Added

- Added rich.tree
- Added no_color argument to Console

## [9.6.2] - 2021-01-07

### Fixed

- Fixed markup escaping edge case https://github.com/willmcgugan/rich/issues/878
- Double tag escape, i.e. `"\\[foo]"` results in a backslash plus `[foo]` tag
- Fixed header_style not applying to headers in positional args https://github.com/willmcgugan/rich/issues/953

## [9.6.1] - 2020-12-31

### Fixed

- Fixed encoding error on Windows when loading code for Tracebacks

## [9.6.0] - 2020-12-30

### Changed

- MarkupError exception raise from None to omit internal exception
- Factored out RichHandler.render and RichHandler.render_message for easier extending
- Display pretty printed value in rich.inspect

### Added

- Added Progress.TimeElapsedColumn
- Added IPython support to pretty.install

### Fixed

- Fixed display of locals in Traceback for stdin

## [9.5.1] - 2020-12-19

### Fixed

- Fixed terminal size detection on Windows https://github.com/willmcgugan/rich/issues/836
- Fixed hex number highlighting

## [9.5.0] - 2020-12-18

### Changed

- If file is not specified on Console then the Console.file will return the current sys.stdout. Prior to 9.5.0 sys.stdout was cached on the Console, which could break code that wrapped sys.stdout after the Console was constructed.
- Changed `Color.__str__` to not include ansi codes
- Changed Console.size to get the terminal dimensions via sys.stdin. This means that if you set file to be an io.StringIO file then the width will be set to the current terminal dimensions and not a default of 80.

### Added

- Added stderr parameter to Console
- Added rich.reconfigure
- Added `Color.__rich__`
- Added Console.soft_wrap
- Added Console.style parameter
- Added Table.highlight parameter to enable highlighting of cells
- Added Panel.highlight parameter to enable highlighting of panel title
- Added highlight to ConsoleOptions

### Fixed

- Fixed double output in rich.live https://github.com/willmcgugan/rich/issues/485
- Fixed Console.out highlighting not reflecting defaults https://github.com/willmcgugan/rich/issues/827
- FileProxy now raises TypeError for empty non-str arguments https://github.com/willmcgugan/rich/issues/828

## [9.4.0] - 2020-12-12

### Added

- Added rich.live https://github.com/willmcgugan/rich/pull/382
- Added algin parameter to Rule and Console.rule
- Added rich.Status class and Console.status
- Added getitem to Text
- Added style parameter to Console.log
- Added rich.diagnose command

### Changed

- Table.add_row style argument now applies to entire line and not just cells
- Added end_section parameter to Table.add_row to force a line underneath row

## Fixed

- Fixed suppressed traceback context https://github.com/willmcgugan/rich/issues/468

## [9.3.0] - 2020-12-1

### Added

- Added get_datetime parameter to Console, to allow for repeatable tests
- Added get_time parameter to Console
- Added rich.abc.RichRenderable
- Added expand_all to rich.pretty.install()
- Added locals_max_length, and locals_max_string to Traceback and logging.RichHandler
- Set defaults of max_length and max_string for Traceback to 10 and 80
- Added disable argument to Progress

### Changed

- Reformatted test card (python -m rich)

### Fixed

- Fixed redirecting of stderr in Progress
- Fixed broken expanded tuple of one https://github.com/willmcgugan/rich/issues/445
- Fixed traceback message with `from` exceptions
- Fixed justify argument not working in console.log https://github.com/willmcgugan/rich/issues/460

## [9.2.0] - 2020-11-08

### Added

- Added tracebacks_show_locals parameter to RichHandler
- Added max_string to Pretty
- Added rich.ansi.AnsiDecoder
- Added decoding of ansi codes to captured stdout in Progress
- Added expand_all to rich.pretty.pprint

### Changed

- Applied dim=True to indent guide styles
- Factored out RichHandler.get_style_and_level to allow for overriding in subclasses
- Hid progress bars from html export
- rich.pretty.pprint now soft wraps

## [9.1.0] - 2020-10-23

### Added

- Added Text.with_indentation_guide
- Added Text.detect_indentation
- Added Pretty.indent_guides
- Added Syntax.indent_guides
- Added indent_guides parameter on pretty.install
- Added rich.pretty.pprint
- Added max_length to Pretty

### Changed

- Enabled indent guides on Tracebacks

### Fixed

- Fixed negative time remaining in Progress bars https://github.com/willmcgugan/rich/issues/378

## [9.0.1] - 2020-10-19

### Fixed

- Fixed broken ANSI codes in input on windows legacy https://github.com/willmcgugan/rich/issues/393

## [9.0.0] - 2020-10-18

### Fixed

- Progress download column now displays decimal units

### Added

- Support for Python 3.9
- Added legacy_windows to ConsoleOptions
- Added ascii_only to ConsoleOptions
- Added box.SQUARE_DOUBLE_HEAD
- Added highlighting of EUI-48 and EUI-64 (MAC addresses)
- Added Console.pager
- Added Console.out
- Added binary_units in progress download column
- Added Progress.reset
- Added Style.background_style property
- Added Bar renderable https://github.com/willmcgugan/rich/pull/361
- Added Table.min_width
- Added table.Column.min_width and table.Column.max_width, and same to Table.add_column

### Changed

- Dropped box.get_safe_box function in favor of Box.substitute
- Changed default padding in Panel from 0 to (0, 1) https://github.com/willmcgugan/rich/issues/385
- Table with row_styles will extend background color between cells if the box has no vertical dividerhttps://github.com/willmcgugan/rich/issues/383
- Changed default of fit kwarg in render_group() from False to True
- Renamed rich.bar to rich.progress_bar, and Bar class to ProgressBar, rich.bar is now the new solid bar class

### Fixed

- Fixed typo in `Style.transparent_background` method name.

## [8.0.0] - 2020-10-03

### Added

- Added Console.bell method
- Added Set to types that Console.print will automatically pretty print
- Added show_locals to Traceback
- Added theme stack mechanism, see Console.push_theme and Console.pop_theme

### Changed

- Changed Style.empty to Style.null to better reflect what it does
- Optimized combining styles involving a null style
- Change error messages in Style.parse to read better

### Fixed

- Fixed Table.\_\_rich_measure\_\_
- Fixed incorrect calculation of fixed width columns

## [7.1.0] - 2020-09-26

### Added

- Added Console.begin_capture, Console.end_capture and Console.capture
- Added Table.title_justify and Table.caption_justify https://github.com/willmcgugan/rich/issues/301

### Changed

- Improved formatting of exceptions
- Enabled Rich exceptions in logging https://github.com/taliraj
- UTF-8 encoding is now mentioned in HTML head section

### Removed

- Removed line_numbers argument from traceback.install, which was undocumented and did nothing

## [7.0.0] - 2020-09-18

### Added

- New ansi_dark and ansi_light themes
- Added Text.append_tokens for fast appending of string + Style pairs
- Added Text.remove_suffix
- Added Text.append_tokens

### Changed

- Text.tabs_to_spaces was renamed to Text.expand_tabs, which works in place rather than returning a new instance
- Renamed Column.index to Column.\_index
- Optimized Style.combine and Style.chain
- Optimized text rendering by fixing internal cache mechanism
- Optimized hash generation for Styles

## [6.2.0] - 2020-09-13

### Added

- Added inline code highlighting to Markdown

## [6.1.2] - 2020-09-11

### Added

- Added ipv4 and ipv6 to ReprHighlighter

### Changed

- The `#` sign is included in url highlighting

### Fixed

- Fixed force-color switch in rich.syntax and rich.markdown commands

## [6.1.1] - 2020-09-07

### Changed

- Restored "def" in inspect signature

## [6.1.0] - 2020-09-07

### Added

- New inspect module
- Added os.\_Environ to pretty print

### Fixed

- Prevented recursive renderables from getting stuck

## Changed

- force_terminal and force_jupyter can now be used to force the disabled state, or left as None to auto-detect.
- Panel now expands to fit title if supplied

## [6.0.0] - 2020-08-25

### Fixed

- Fixed use of `__rich__` cast

### Changed

- New algorithm to pretty print which fits more on a line if possible
- Deprecated `character` parameter in Rule and Console.rule, in favor of `characters`
- Optimized Syntax.from_path to avoid searching all lexers, which also speeds up tracebacks

### Added

- Added soft_wrap flag to Console.print

## [5.2.1] - 2020-08-19

### Fixed

- Fixed underscore with display hook https://github.com/willmcgugan/rich/issues/235

## [5.2.0] - 2020-08-14

### Changed

- Added crop argument to Console.print
- Added "ignore" overflow method
- Added multiple characters per rule @hedythedev https://github.com/willmcgugan/rich/pull/207

## [5.1.2] - 2020-08-10

### Fixed

- Further optimized pretty printing ~5X.

## [5.1.1] - 2020-08-09

### Fixed

- Optimized pretty printing ~3X faster

## [5.1.0] - 2020-08-08

### Added

- Added Text.cell_len
- Added helpful message regarding unicode decoding errors https://github.com/willmcgugan/rich/issues/212
- Added display hook with pretty.install()

### Fixed

- Fixed deprecation warnings re backslash https://github.com/willmcgugan/rich/issues/210
- Fixed repr highlighting of scientific notation, e.g. 1e100

### Changed

- Implemented pretty printing, and removed pprintpp from dependencies
- Optimized Text.join

## [5.0.0] - 2020-08-02

### Changed

- Change to console markup syntax to not parse Python structures as markup, i.e. `[1,2,3]` is treated as a literal, not a tag.
- Standard color numbers syntax has changed to `"color(<number>)"` so that `[5]` (for example) is considered a literal.
- Markup escape method has changed from double brackets to preceding with a backslash, so `foo[[]]` would be `foo\[bar]`

## [4.2.2] - 2020-07-30

### Changed

- Added thread to automatically call update() in progress.track(). Replacing previous adaptive algorithm.
- Second attempt at working around https://bugs.python.org/issue37871

## [4.2.1] - 2020-07-29

### Added

- Added show_time and show_level parameters to RichHandler https://github.com/willmcgugan/rich/pull/182

### Fixed

- Fixed progress.track iterator exiting early https://github.com/willmcgugan/rich/issues/189
- Added workaround for Python bug https://bugs.python.org/issue37871, fixing https://github.com/willmcgugan/rich/issues/186

### Changed

- Set overflow=fold for log messages https://github.com/willmcgugan/rich/issues/190

## [4.2.0] - 2020-07-27

### Fixed

- Fixed missing new lines https://github.com/willmcgugan/rich/issues/178
- Fixed Progress.track https://github.com/willmcgugan/rich/issues/184
- Remove control codes from exported text https://github.com/willmcgugan/rich/issues/181
- Implemented auto-detection and color rendition of 16-color mode

## [4.1.0] - 2020-07-26

### Changed

- Optimized progress.track for very quick iterations
- Force default size of 80x25 if get_terminal_size reports size of 0,0

## [4.0.0] - 2020-07-23

Major version bump for a breaking change to `Text.stylize signature`, which corrects a minor but irritating API wart. The style now comes first and the `start` and `end` offsets default to the entire text. This allows for `text.stylize_all(style)` to be replaced with `text.stylize(style)`. The `start` and `end` offsets now support negative indexing, so `text.stylize("bold", -1)` makes the last character bold.

### Added

- Added markup switch to RichHandler https://github.com/willmcgugan/rich/issues/171

### Changed

- Change signature of Text.stylize to accept style first
- Remove Text.stylize_all which is no longer necessary

### Fixed

- Fixed rendering of Confirm prompt https://github.com/willmcgugan/rich/issues/170

## [3.4.1] - 2020-07-22

### Fixed

- Fixed incorrect default of expand in Table.grid

## [3.4.0] - 2020-07-22

### Added

- Added stream parameter to Console.input
- Added password parameter to Console.input
- Added description parameter to Progress.update
- Added rich.prompt
- Added detecting 'dumb' terminals
- Added Text.styled alternative constructor

### Fixes

- Fixed progress bars so that they are readable when color is disabled

## [3.3.2] - 2020-07-14

### Changed

- Optimized Text.pad

### Added

- Added rich.scope
- Change log_locals to use scope.render_scope
- Added title parameter to Columns

## [3.3.1] - 2020-07-13

### Added

- box.ASCII_DOUBLE_HEAD

### Changed

- Removed replace of -- --- ... from Markdown, as it made it impossible to include CLI info

## [3.3.0] - 2020-07-12

### Added

- Added title and title_align options to Panel
- Added pad and width parameters to Align
- Added end parameter to Rule
- Added Text.pad and Text.align methods
- Added leading parameter to Table

## [3.2.0] - 2020-07-10

### Added

- Added Align.left Align.center Align.right shortcuts
- Added Panel.fit shortcut
- Added align parameter to Columns

### Fixed

- Align class now pads to the right, like Text
- ipywidgets added as an optional dependency
- Issue with Panel and background color
- Fixed missing `__bool__` on Segment

### Changed

- Added `border_style` argument to Panel (note, `style` now applies to interior of the panel)

## [3.1.0] - 2020-07-09

### Changed

- Progress bars now work in Jupyter

## Added

- Added refresh_per_second to progress.track
- Added styles to BarColumn and progress.track

## [3.0.5] - 2020-07-07

### Fixed

- Fixed Windows version number require for truecolor

## [3.0.4] - 2020-07-07

### Changed

- More precise detection of Windows console https://github.com/willmcgugan/rich/issues/140

## [3.0.3] - 2020-07-03

### Fixed

- Fixed edge case with wrapped and overflowed text

### Changed

- New algorithm for compressing table that priorities smaller columns

### Added

- Added safe_box parameter to Console constructor

## [3.0.2] - 2020-07-02

### Added

- Added rich.styled.Styled class to apply styles to renderable
- Table.add_row now has an optional style parameter
- Added table_movie.py to examples

### Changed

- Modified box options to use half line characters at edges
- Non no_wrap columns will now shrink below minimum width if table is compressed

## [3.0.1] - 2020-06-30

### Added

- Added box.ASCII2
- Added markup argument to logging extra

### Changed

- Setting a non-None width now implies expand=True

## [3.0.0] - 2020-06-28

### Changed

- Enabled supported box chars for legacy Windows, and introduce `safe_box` flag
- Disable hyperlinks on legacy Windows
- Constructors for Rule and Panel now have keyword only arguments (reason for major version bump)
- Table.add_colum added keyword only arguments

### Fixed

- Fixed Table measure

## [2.3.1] - 2020-06-26

### Fixed

- Disabled legacy_windows if jupyter is detected https://github.com/willmcgugan/rich/issues/125

## [2.3.0] - 2020-06-26

### Fixed

- Fixed highlighting of paths / filenames
- Corrected docs for RichHandler which erroneously said default console writes to stderr

### Changed

- Allowed `style` parameter for `highlight_regex` to be a callable that returns a style

### Added

- Added optional highlighter parameter to RichHandler

## [2.2.6] - 2020-06-24

### Changed

- Store a "link id" on Style instance, so links containing different styles are highlighted together. (https://github.com/willmcgugan/rich/pull/123)

## [2.2.5] - 2020-06-23

### Fixed

- Fixed justify of tables (https://github.com/willmcgugan/rich/issues/117)

## [2.2.4] - 2020-06-21

### Added

- Added enable_link_path to RichHandler
- Added legacy_windows switch to Console constructor

## [2.2.3] - 2020-06-15

### Fixed

- Fixed console.log hyperlink not containing full path

### Changed

- Used random number for hyperlink id

## [2.2.2] - 2020-06-14

### Changed

- Exposed RichHandler highlighter as a class var

## [2.2.1] - 2020-06-14

### Changed

- Linked path in log render to file

## [2.2.0] - 2020-06-14

### Added

- Added redirect_stdout and redirect_stderr to Progress

### Changed

- printing to console with an active Progress doesn't break visuals

## [2.1.0] - 2020-06-11

### Added

- Added 'transient' option to Progress

### Changed

- Truncated overly long text in Rule with ellipsis overflow

## [2.0.1] - 2020-06-10

### Added

- Added expand option to Padding

### Changed

- Some minor optimizations in Text

### Fixed

- Fixed broken rule with CJK text

## [2.0.0] - 2020-06-06

### Added

- Added overflow methods
- Added no_wrap option to print()
- Added width option to print
- Improved handling of compressed tables

### Fixed

- Fixed erroneous space at end of log
- Fixed erroneous space at end of progress bar

### Changed

- Renamed \_ratio.ratio_divide to \_ratio.ratio_distribute
- Renamed JustifyValues to JustifyMethod (backwards incompatible)
- Optimized \_trim_spans
- Enforced keyword args in Console / Text interfaces (backwards incompatible)
- Return self from text.append

## [1.3.1] - 2020-06-01

### Changed

- Changed defaults of Table.grid
- Polished listdir.py example

### Added

- Added width argument to Columns

### Fixed

- Fixed for `columns_first` argument in Columns
- Fixed incorrect padding in columns with fixed width

## [1.3.0] - 2020-05-31

### Added

- Added rich.get_console() function to get global console instance.
- Added Columns class

### Changed

- Updated `markdown.Heading.create()` to work with subclassing.
- Console now transparently works with Jupyter

### Fixed

- Fixed issue with broken table with show_edge=False and a non-None box arg

## [1.2.3] - 2020-05-24

### Added

- Added `padding` parameter to Panel
- Added 'indeterminate' state when progress bars aren't started

### Fixed

- Fixed Progress deadlock https://github.com/willmcgugan/rich/issues/90

### Changed

- Auto-detect "truecolor" color system when in Windows Terminal

## [1.2.2] - 2020-05-22

### Fixed

- Issue with right aligned wrapped text adding extra spaces

## [1.2.1] - 2020-05-22

### Fixed

- Issue with sum and Style

## [1.2.0] - 2020-05-22

### Added

- Support for double underline, framed, encircled, and overlined attributes

### Changed

- Optimized Style
- Changed methods `__console__` to `__rich_console__`, and `__measure__` to `__rich_measure__`

## [1.1.9] - 2020-05-20

### Fixed

- Exception when BarColumn.bar_width == None

## [1.1.8] - 2020-05-20

### Changed

- Optimizations for Segment, Console and Table

### Added

- Added Console.clear method
- Added exporting of links to HTML

## [1.1.7] - 2020-05-19

### Added

- Added collapse_padding option to Table.

### Changed

- Some style attributes may be abbreviated (b for bold, i for italic etc). Previously abbreviations worked in console markup but only one at a time, i.e. "[b]Hello[/]" but not "[b i]Hello[/]" -- now they work everywhere.
- Renamed 'text' property on Text to 'plain'. i.e. text.plain returns a string version of the Text instance.

### Fixed

- Fixed zero division if total is 0 in progress bar

## [1.1.6] - 2020-05-17

### Added

- Added rich.align.Align class
- Added justify argument to Console.print and console.log

## [1.1.5] - 2020-05-15

### Changed

- Changed progress bars to write to stdout on terminal and hide on non-terminal

## [1.1.4] - 2020-05-15

### Fixed

- Fixed incorrect file and link in progress.log
- Fixes for legacy windows: Bar, Panel, and Rule now use ASCII characters
- show_cursor is now a no-op on legacy windows

### Added

- Added Console.input

### Changed

- Disable progress bars when not writing to a terminal

## [1.1.3] - 2020-05-14

### Fixed

- Issue with progress of one line`

## [1.1.2] - 2020-05-14

### Added

- Added -p switch to python -m rich.markdown to page output
- Added Console.control to output control codes

### Changed

- Changed Console log_time_format to no longer require a space at the end
- Added print and log to Progress to render terminal output when progress is active

## [1.1.1] - 2020-05-12

### Changed

- Stripped cursor moving control codes from text

## [1.1.0] - 2020-05-10

### Added

- Added hyperlinks to Style and markup
- Added justify and code theme switches to markdown command

## [1.0.3] - 2020-05-08

### Added

- Added `python -m rich.syntax` command

## [1.0.2] - 2020-05-08

### Fixed

- Issue with Windows legacy support https://github.com/willmcgugan/rich/issues/59

## [1.0.1] - 2020-05-08

### Changed

- Applied console markup after highlighting
- Documented highlighting
- Changed Markup parser to handle overlapping styles
- Relaxed dependency on colorama
- Allowed Theme to accept values as style definitions (str) as well as Style instances
- Added a panel to emphasize code in Markdown

### Added

- Added markup.escape
- Added `python -m rich.theme` command
- Added `python -m rich.markdown` command
- Added rendering of images in Readme (links only)

### Fixed

- Fixed Text.assemble not working with strings https://github.com/willmcgugan/rich/issues/57
- Fixed table when column widths must be compressed to fit

## [1.0.0] - 2020-05-03

### Changed

- Improvements to repr highlighter to highlight URLs

## [0.8.13] - 2020-04-28

### Fixed

- Fixed incorrect markdown rendering for quotes and changed style

## [0.8.12] - 2020-04-21

### Fixed

- Removed debug print from rich.progress

## [0.8.11] - 2020-04-14

### Added

- Added Table.show_lines to render lines between rows

### Changed

- Added markup escape with double square brackets

## [0.8.10] - 2020-04-12

### Fixed

- Fix row_styles applying to header

## [0.8.9] - 2020-04-12

### Changed

- Added force_terminal option to `Console.__init__`

### Added

- Added Table.row_styles to enable zebra striping.

## [0.8.8] - 2020-03-31

### Fixed

- Fixed background in Syntax

## [0.8.7] - 2020-03-31

### Fixed

- Broken wrapping of long lines
- Fixed wrapping in Syntax

### Changed

- Added word_wrap option to Syntax, which defaults to False.
- Added word_wrap option to Traceback.

## [0.8.6] - 2020-03-29

### Added

- Experimental Jupyter notebook support: from rich.jupyter import print

## [0.8.5] - 2020-03-29

### Changed

- Smarter number parsing regex for repr highlighter

### Added

- uuid highlighter for repr

## [0.8.4] - 2020-03-28

### Added

- Added 'test card', run python -m rich

### Changed

- Detected windows terminal, defaulting to colorama support

### Fixed

- Fixed table scaling issue

## [0.8.3] - 2020-03-27

### Fixed

- CJK right align

## [0.8.2] - 2020-03-27

### Changed

- Fixed issue with 0 speed resulting in zero division error
- Changed signature of Progress.update
- Made calling start() a second time a no-op

## [0.8.1] - 2020-03-22

### Added

- Added progress.DownloadColumn

## [0.8.0] - 2020-03-17

### Added

- CJK support
- Console level highlight flag
- Added encoding argument to Syntax.from_path

### Changed

- Dropped support for Windows command prompt (try https://www.microsoft.com/en-gb/p/windows-terminal-preview/)
- Added task_id to Progress.track

## [0.7.2] - 2020-03-15

### Fixed

- KeyError for missing pygments style

## [0.7.1] - 2020-03-13

### Fixed

- Issue with control codes being used in length calculation

### Changed

- Remove current_style concept, which wasn't really used and was problematic for concurrency

## [0.7.0] - 2020-03-12

### Changed

- Added width option to Panel
- Change special method `__render_width__` to `__measure__`
- Dropped the "markdown style" syntax in console markup
- Optimized style rendering

### Added

- Added Console.show_cursor method
- Added Progress bars

### Fixed

- Fixed wrapping when a single word was too large to fit in a line

## [0.6.0] - 2020-03-03

### Added

- Added tab_size to Console and Text
- Added protocol.is_renderable for runtime check
- Added emoji switch to Console
- Added inherit boolean to Theme
- Made Console thread safe, with a thread local buffer

### Changed

- Console.markup attribute now effects Table
- SeparatedConsoleRenderable and RichCast types

### Fixed

- Fixed tabs breaking rendering by converting to spaces

## [0.5.0] - 2020-02-23

### Changed

- Replaced `__console_str__` with `__rich__`

## [0.4.1] - 2020-02-22

### Fixed

- Readme links in Pypi

## [0.4.0] - 2020-02-22

### Added

- Added Traceback rendering and handler
- Added rich.constrain
- Added rich.rule

### Fixed

- Fixed unnecessary padding

## [0.3.3] - 2020-02-04

### Fixed

- Fixed Windows color support
- Fixed line width on windows issue (https://github.com/willmcgugan/rich/issues/7)
- Fixed Pretty print on Windows

## [0.3.2] - 2020-01-26

### Added

- Added rich.logging

## [0.3.1] - 2020-01-22

### Added

- Added colorama for Windows support

## [0.3.0] - 2020-01-19

### Added

- First official release, API still to be stabilized<|MERGE_RESOLUTION|>--- conflicted
+++ resolved
@@ -10,11 +10,8 @@
 ### Added
 
 - Added syntax for call, i.e. "Foo(bar)"
-<<<<<<< HEAD
 - Fixed initial blank lines removed from Syntax https://github.com/willmcgugan/rich/issues/1214
-=======
 - Added Console.measure as a convenient alias for Measurement.get
->>>>>>> 73d20c13
 
 ## [10.1.0] - 2020-04-03
 
