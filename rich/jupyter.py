from typing import Iterable, List, TYPE_CHECKING

<<<<<<< HEAD
from .__init__ import get_console
=======
# from .console import Console as BaseConsole
from . import get_console
>>>>>>> 0d2ed278
from .segment import Segment
from .terminal_theme import DEFAULT_TERMINAL_THEME

if TYPE_CHECKING:
    from .console import RenderableType

JUPYTER_HTML_FORMAT = """\
<pre style="white-space:pre;overflow-x:auto;line-height:normal;font-family:Menlo,'DejaVu Sans Mono',consolas,'Courier New',monospace">{code}</pre>
"""


class JupyterRenderable:
    """A shim to write html to Jupyter notebook."""

    def __init__(self, html: str) -> None:
        self.html = html

    @classmethod
    def render(cls, rich_renderable: "RenderableType") -> str:
        console = get_console()
        segments = console.render(rich_renderable, console.options)
        html = _render_segments(segments)
        return html

    def _repr_html_(self) -> str:
        return self.html


class JupyterMixin:
    """Add to an Rich renderable to make it render in Jupyter notebook."""

    def _repr_html_(self) -> str:
        console = get_console()
        segments = list(console.render(self, console.options))  # type: ignore
        html = _render_segments(segments)
        return html


def _render_segments(segments: Iterable[Segment]) -> str:
    def escape(text: str) -> str:
        """Escape html."""
        return text.replace("&", "&amp;").replace("<", "&lt;").replace(">", "&gt;")

    fragments: List[str] = []
    append_fragment = fragments.append
    theme = DEFAULT_TERMINAL_THEME
    for text, style, is_control in Segment.simplify(segments):
        if is_control:
            continue
        text = escape(text)
        if style:
            rule = style.get_html_style(theme)
            text = f'<span style="{rule}">{text}</span>' if rule else text
            if style.link:
                text = f'<a href="{style.link}">{text}</a>'
        append_fragment(text)

    code = "".join(fragments)
    html = JUPYTER_HTML_FORMAT.format(code=code)

    return html


def display(segments: Iterable[Segment]) -> None:
    """Render segments to Jupyter."""
    from IPython.display import display as ipython_display

    html = _render_segments(segments)
    jupyter_renderable = JupyterRenderable(html)
    ipython_display(jupyter_renderable)


def print(*args, **kwargs) -> None:
    """Proxy for Console print."""
    console = get_console()
    return console.print(*args, **kwargs)<|MERGE_RESOLUTION|>--- conflicted
+++ resolved
@@ -1,11 +1,6 @@
 from typing import Iterable, List, TYPE_CHECKING
 
-<<<<<<< HEAD
-from .__init__ import get_console
-=======
-# from .console import Console as BaseConsole
 from . import get_console
->>>>>>> 0d2ed278
 from .segment import Segment
 from .terminal_theme import DEFAULT_TERMINAL_THEME
 
